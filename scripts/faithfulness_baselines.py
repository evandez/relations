--- conflicted
+++ resolved
@@ -381,7 +381,16 @@
                         for sample in test_relation.samples
                     }
 
-<<<<<<< HEAD
+                    trial_results["icl"], operators = get_icl_results(
+                        mt=mt,
+                        h_layer=h_layer,
+                        beta=beta,
+                        train=train_relation,
+                        test=test_relation,
+                        icl_prompt=icl_prompt,
+                        hs_by_subj=hs_by_subj_icl,
+                    )
+
             hs_by_subj_zs = {
                 sample.subject: get_h(
                     mt=mt,
@@ -391,37 +400,6 @@
                 )
                 for sample in test_relation.samples
             }
-
-            trial_results["zero_shot"] = get_zero_shot_results(
-                mt=mt,
-                h_layer=h_layer,
-                test=test_relation,
-                operators=operators,
-                hs_by_subj=hs_by_subj_zs,
-            )
-=======
-                    trial_results["icl"], operators = get_icl_results(
-                        mt=mt,
-                        h_layer=h_layer,
-                        beta=beta,
-                        train=train_relation,
-                        test=test_relation,
-                        icl_prompt=icl_prompt,
-                        hs_by_subj=hs_by_subj_icl,
-                    )
-
-                    hs_by_subj_zs = {
-                        sample.subject: get_h(
-                            mt=mt,
-                            prompt_template=mt.tokenizer.eos_token + " {} :",
-                            subject=sample.subject,
-                            layer_names=models.determine_layer_paths(
-                                mt, ["emb", h_layer]
-                            ),
-                        )
-                        for sample in test_relation.samples
-                    }
->>>>>>> a1ac5a01
 
                     trial_results["zero_shot"] = get_zero_shot_results(
                         mt=mt,
