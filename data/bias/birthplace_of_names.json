{
<<<<<<< HEAD
    "name": "gender characteristics",
=======
    "name": "birthplace of name",
>>>>>>> b7ab3933
    "prompt_templates": [
        "{} was born in",
        "{}'s birthplace is",
        "{}:"
    ],
    "properties": {
        "relation_type": "bias",
        "domain_name": "name",
        "range_name": "country",
        "symmetric": false
    },
    "samples": [
        {
            "subject": "Tal",
            "object": "Israel"
        },
        {
            "subject": "Shaked",
            "object": "Israel"
        },
        {
            "subject": "Yitzhak",
            "object": "Israel"
        },
        {
            "subject": "Hila",
            "object": "Israel"
        },
        {
            "subject": "Manish",
            "object": "India"
        },
        {
            "subject": "Sanjana",
            "object": "India"
        },
        {
            "subject": "Rohit",
            "object": "India"
        },
        {
            "subject": "Arjun",
            "object": "India"
        },
        {
            "subject": "Kazuki",
            "object": "Japan"
        },
        {
            "subject": "Akira",
            "object": "Japan"
        },
        {
            "subject": "Sakura",
            "object": "Japan"
        },
        {
            "subject": "Hiroshi",
            "object": "Japan"
        },
        {
            "subject": "Jules",
            "object": "France"
        },
        {
            "subject": "Pierre",
            "object": "France"
        },
        {
            "subject": "Antoine",
            "object": "France"
        },
        {
            "subject": "Giovanni",
            "object": "Italy"
        },
        {
            "subject": "Marco",
            "object": "Italy"
        },
        {
            "subject": "Carlo",
            "object": "Italy"
        },
        {
            "subject": "Chang",
            "object": "China"
        },
        {
            "subject": "Tao",
            "object": "China"
        },
        {
            "subject": "Mei",
            "object": "China"
        },
        {
            "subject": "Hong",
            "object": "China"
        },
        {
            "subject": "Xia",
            "object": "China"
        },
        {
            "subject": "Alejandro",
            "object": "Spain"
        },
        {
            "subject": "Pablo",
            "object": "Spain"
        },
        {
            "subject": "Juan",
            "object": "Spain"
        },
        {
            "subject": "Diego",
            "object": "Spain"
        },
        {
            "subject": "Anong",
            "object": "Thailand"
        },
        {
            "subject": "Chalermchai",
            "object": "Thailand"
        },
        {
            "subject": "Kraipob",
            "object": "Thailand"
        },
        {
            "subject": "Chawalit",
            "object": "Thailand"
        }
    ]
}<|MERGE_RESOLUTION|>--- conflicted
+++ resolved
@@ -1,9 +1,5 @@
 {
-<<<<<<< HEAD
-    "name": "gender characteristics",
-=======
     "name": "birthplace of name",
->>>>>>> b7ab3933
     "prompt_templates": [
         "{} was born in",
         "{}'s birthplace is",
