.vscode/

# Byte-compiled / optimized / DLL files
__pycache__/
*.py[cod]
*$py.class

# C extensions
*.so

# Distribution / packaging
.Python
build/
develop-eggs/
dist/
downloads/
eggs/
.eggs/
lib/
lib64/
parts/
sdist/
var/
wheels/
pip-wheel-metadata/
share/python-wheels/
*.egg-info/
.installed.cfg
*.egg
MANIFEST

# PyInstaller
#  Usually these files are written by a python script from a template
#  before PyInstaller builds the exe, so as to inject date/other infos into it.
*.manifest
*.spec

# Installer logs
pip-log.txt
pip-delete-this-directory.txt

# Unit test / coverage reports
htmlcov/
.tox/
.nox/
.coverage
.coverage.*
.cache
nosetests.xml
coverage.xml
*.cover
*.py,cover
.hypothesis/
.pytest_cache/

# Translations
*.mo
*.pot

# Django stuff:
*.log
local_settings.py
db.sqlite3
db.sqlite3-journal

# Flask stuff:
instance/
.webassets-cache

# Scrapy stuff:
.scrapy

# Sphinx documentation
docs/_build/

# PyBuilder
target/

# Jupyter Notebook
.ipynb_checkpoints

# IPython
profile_default/
ipython_config.py

# pyenv
.python-version

# pipenv
#   According to pypa/pipenv#598, it is recommended to include Pipfile.lock in version control.
#   However, in case of collaboration, if having platform-specific dependencies or dependencies
#   having no cross-platform support, pipenv may install dependencies that don't work, or not
#   install all needed dependencies.
#Pipfile.lock

# PEP 582; used by e.g. github.com/David-OConnor/pyflow
__pypackages__/

# Celery stuff
celerybeat-schedule
celerybeat.pid

# SageMath parsed files
*.sage.py

# Environments
.env
.venv
env/
venv/
ENV/
env.bak/
venv.bak/

# Spyder project settings
.spyderproject
.spyproject

# Rope project settings
.ropeproject

# mkdocs documentation
/site

# mypy
.mypy_cache/
.dmypy.json
dmypy.json

# Pyre type checker
.pyre/

<<<<<<< HEAD
# weights
*.pth
*.npz

# experiment logs and figures
notebooks/layer_sweep/
=======
# Project-specific stuff
>>>>>>> c8e707f5
scan-for-best*
results/
models/<|MERGE_RESOLUTION|>--- conflicted
+++ resolved
@@ -130,16 +130,12 @@
 # Pyre type checker
 .pyre/
 
-<<<<<<< HEAD
 # weights
 *.pth
 *.npz
 
-# experiment logs and figures
+# Project-specific stuff
 notebooks/layer_sweep/
-=======
-# Project-specific stuff
->>>>>>> c8e707f5
 scan-for-best*
 results/
 models/