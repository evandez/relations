"""Functions for loading and interacting with pretrained language models.

This module is designed to house all the annoying branching logic
that comes with supporting analysis of many slightly different model
implementations.
"""
import argparse
import logging
from contextlib import contextmanager
from dataclasses import dataclass
from pathlib import Path
from typing import Any, Iterator, Literal, Optional, Sequence, overload

from src.utils import env_utils, tokenizer_utils
from src.utils.typing import Device, Model, ModelInput, Tokenizer

import torch
import transformers

logger = logging.getLogger(__name__)

GPT_J_NAME_SHORT = "gptj"  # A useful alias for the CLI.
GPT_J_NAME = "EleutherAI/gpt-j-6B"

GPT_NEO_X_NAME_SHORT = "neox"
GPT_NEO_X_NAME = "EleutherAI/gpt-neox-20b"

LLAMA_13B_NAME = "llama-13b"
LLAMA_30B_NAME = "llama-30b"
LLAMA_NAME_SHORT = "llama"

DOWNLOADABLE_MODELS = frozenset(
    {
        GPT_J_NAME,
        GPT_NEO_X_NAME,
    }
)


@dataclass(frozen=True)
class ModelAndTokenizer:
    """A pretrained model and its tokenizer."""

    model: Model
    tokenizer: Tokenizer

    @property
    def lm_head(self) -> torch.nn.Module:
        """Return the LM head."""
        if isinstance(
            self.model, transformers.GPT2LMHeadModel | transformers.GPTJForCausalLM
        ):
            return torch.nn.Sequential(self.model.transformer.ln_f, self.model.lm_head)
        elif isinstance(self.model, transformers.GPTNeoXForCausalLM):
            return torch.nn.Sequential(
                self.model.gpt_neox.final_layer_norm,
                self.model.embed_out,
            )
        elif isinstance(self.model, transformers.LlamaForCausalLM):
            return torch.nn.Sequential(self.model.model.norm, self.model.lm_head)
        else:
            raise ValueError(f"unknown model type: {type(self.model).__name__}")

    def to_(self, device: Optional[Device]) -> None:
        """Send model to the device."""
        self.model.to(device)

    def eval_(self) -> None:
        """Set model to eval mode."""
        self.model.eval()

<<<<<<< HEAD
    # tested for GPT-j, galactica and LLaMa
    def extract_relavent_fields_from_config(self) -> None:
        """
        extracts a bunch of highly used fields from different model configurations
        """
        config = self.model.config
        self.vocab_size = config.vocab_size

        model_type = None
        if hasattr(self.model, "transformer"):
            model_type = "gpt2"
        elif hasattr(self.model, "gpt_neox"):
            model_type = "gpt-neox"
        elif "llama" in config._name_or_path:
            model_type = "llama"
        elif "galactica" in config._name_or_path:
            model_type = "galactica"
        else:
            warnings.warn(
                "unknown model type >> unable to extract relavent fields from config"
            )
            return

        self.n_layer: int
        self.n_embd: int
        self.n_attn_head: int
        self.max_seq_length: int

        self.layer_name_format: str
        self.layer_names: Sequence[str]
        self.mlp_module_name_format: str
        self.attn_module_name_format: str
        self.ln_f_name: str
        self.unembedder_name: str
        self.embedder_name: str

        self.model_type = model_type

        if model_type in ["llama", "galactica"]:
            self.n_layer = config.num_hidden_layers
            self.n_embd = config.hidden_size
            self.n_attn_head = config.num_attention_heads
            self.max_seq_length = config.max_sequence_length

            layer_name_prefix = "model"
            if model_type == "galactica":
                layer_name_prefix = "model.decoder"

            self.layer_name_format = layer_name_prefix + ".layers.{}"

            self.embedder_name = "model.embed_tokens"
            self.ln_f_name = (
                "model.norm"
                if model_type == "llama"
                else "model.decoder.final_layer_norm"
            )
            self.unembedder_name = "lm_head"

            if model_type == "llama":
                self.mlp_module_name_format = "model.layers.{}.mlp"
            else:
                self.mlp_module_name_format = "model.layers.{}.fc2"  # this is the output of mlp in galactica. the input is on model.layers.{}.fc1
            self.attn_module_name_format = "model.layers.{}.self_attn"

        elif model_type in ["gpt2", "gpt-neox"]:
            self.n_layer = config.n_layer
            self.n_embd = config.n_embd
            self.n_attn_head = config.n_head
            self.max_seq_length = config.n_positions

            self.layer_name_format = "transformer.h.{}"
            self.embedder_name = "transformer.wte"
            self.ln_f_name = "transformer.ln_f"
            self.unembedder_name = "lm_head"
            self.mlp_module_name_format = "transformer.h.{}.mlp"
            self.attn_module_name_format = "transformer.h.{}.attn"

        # print("num_layers >> ", self.num_layers)
        if model_type is not None:
            self.layer_names = [
                self.layer_name_format.format(i) for i in range(self.n_layer)
            ]

=======
>>>>>>> e91f8d7b

def unwrap_model(value: Model | ModelAndTokenizer) -> Model:
    """Unwrap the model if necessary."""
    if isinstance(value, ModelAndTokenizer):
        return value.model
    return value


def unwrap_tokenizer(tokenizer: ModelAndTokenizer | Tokenizer) -> Tokenizer:
    """Unwrap the tokenizer."""
    if isinstance(tokenizer, ModelAndTokenizer):
        return tokenizer.tokenizer
    return tokenizer


def determine_layers(model: ModelAndTokenizer | Model) -> tuple[int, ...]:
    """Return all hidden layer names for the given model."""
    model = unwrap_model(model)
    assert isinstance(model, Model)

    if isinstance(
        model, transformers.GPTNeoXForCausalLM | transformers.LlamaForCausalLM
    ):
        n_layer = model.config.num_hidden_layers
    else:
        n_layer = model.config.n_layer

    return (*range(n_layer),)


@overload
def determine_layer_paths(
    model: ModelAndTokenizer | Model,
    layers: Optional[Sequence[int]] = ...,
    *,
    return_dict: Literal[False] = ...,
) -> Sequence[str]:
    """Determine layer path for each layer."""
    ...


@overload
def determine_layer_paths(
    model: ModelAndTokenizer | Model,
    layers: Optional[Sequence[int]] = ...,
    *,
    return_dict: Literal[True],
) -> dict[int, str]:
    """Determine mapping from layer to layer path."""
    ...


def determine_layer_paths(
    model: ModelAndTokenizer | Model,
    layers: Optional[Sequence[int]] = None,
    *,
    return_dict: bool = False,
) -> Sequence[str] | dict[int, str]:
    """Determine the absolute paths to the given layers in the model.

    Args:
        model: The model.
        layers: The specific layer (numbers) to look at. Defaults to all of them.
            Can be a negative number.
        return_dict: If True, return mapping from layer to layer path,
            otherwise just return list of layer paths in same order as `layers`.

    Returns:
        Mapping from layer number to layer path.

    """
    model = unwrap_model(model)

    if layers is None:
        layers = determine_layers(model)

    assert isinstance(model, Model), type(model)

    layer_paths = {}
    for layer in layers:
        if layer < 0:
            layer = len(determine_layers(model)) + layer

        if isinstance(model, transformers.GPTNeoXForCausalLM):
            layer_path = f"gpt_neox.layers.{layer}"
        elif isinstance(model, transformers.LlamaForCausalLM):
            layer_path = f"model.layers.{layer}"
        else:
            layer_path = f"transformer.h.{layer}"
        layer_paths[layer] = layer_path

    return layer_paths if return_dict else tuple(layer_paths[la] for la in layers)


def determine_hidden_size(model: ModelAndTokenizer | Model) -> int:
    """Determine hidden rep size for the model."""
    model = unwrap_model(model)
    return model.config.hidden_size


def determine_device(model: ModelAndTokenizer | Model) -> torch.device | None:
    """Determine device model is running on."""
    parameter = any_parameter(model)
    return parameter.device if parameter is not None else None


def determine_dtype(model: ModelAndTokenizer | Model) -> torch.dtype | None:
    """Determine dtype of model."""
    parameter = any_parameter(model)
    return parameter.dtype if parameter is not None else None


def any_parameter(model: ModelAndTokenizer | Model) -> torch.nn.Parameter | None:
    """Get any example parameter for the model."""
    model = unwrap_model(model)
    return next(iter(model.parameters()), None)


def tokenize_words(
    tokenizer: ModelAndTokenizer | Tokenizer,
    words: str | Sequence[str],
    spaces: bool = True,
    **kwargs: Any,
) -> ModelInput:
    """Return first token ID for word, accounting for whether model expects spaces."""
    tokenizer = unwrap_tokenizer(tokenizer)
    if isinstance(words, str):
        words = [words]

    if spaces and is_gpt_variant(tokenizer):
        words = [f" {word}" for word in words]

    kwargs.setdefault("padding", "longest")
    kwargs.setdefault("return_tensors", "pt")
    return tokenizer(words, **kwargs)


def maybe_prefix_eos(tokenizer: Tokenizer | ModelAndTokenizer, prompt: str) -> str:
    """Prefix prompt with EOS token if model has no special start token."""
    tokenizer = unwrap_tokenizer(tokenizer)
    if is_gpt_variant(tokenizer):
        prefix = tokenizer.eos_token
        if not prompt.startswith(prefix):
            prompt = prefix + prompt
    return prompt


def is_gpt_variant(mt: Model | Tokenizer | ModelAndTokenizer) -> bool:
    """Determine if model/tokenizer is GPT variant."""
    if isinstance(mt, ModelAndTokenizer):
        mt = unwrap_model(mt)
    return isinstance(
        mt,
        transformers.GPT2LMHeadModel
        | transformers.GPTJForCausalLM
        | transformers.GPTNeoForCausalLM
        | transformers.GPTNeoXForCausalLM
        | transformers.GPT2TokenizerFast
        | transformers.GPTNeoXTokenizerFast,
    )


@contextmanager
def set_padding_side(
    tokenizer: Tokenizer | ModelAndTokenizer, padding_side: str = "right"
) -> Iterator[None]:
    """Wrap `tokenizer_utils.set_padding_side`."""
    tokenizer = unwrap_tokenizer(tokenizer)
    with tokenizer_utils.set_padding_side(tokenizer, padding_side=padding_side):
        yield


def map_to(
    orig: Any, device: Device | None = None, dtype: torch.dtype | None = None
) -> Any:
    """Map all tensors in the given value to the device.

    Args:
        orig: Any sequence of or mapping to tensors, or just a tensor.
        device: Device to send to.

    Returns:
        Same value, but with all tensors moved to the device.

    """
    if device is None and dtype is None:
        return orig

    result = orig
    if isinstance(orig, torch.Tensor):
        result = orig.to(device=device, dtype=dtype)
    elif isinstance(orig, dict):
        result = {
            key: map_to(value, device=device, dtype=dtype)
            for key, value in orig.items()
        }
    elif isinstance(orig, (list, tuple)):
        result = orig.__class__(
            map_to(value, device=device, dtype=dtype) for value in orig
        )
    assert isinstance(result, orig.__class__), f"{type(result)}/{type(orig)}"
    return result


def load_model(
    name: str, device: Optional[Device] = None, fp16: Optional[bool] = None
) -> ModelAndTokenizer:
    """Load the model given its string name.

    Args:
        name: Name of the model or path to it.
        device: If set, send model to this device. Defaults to CPU.
        fp16: Whether to use half precision. If not set, depends on model.

    Returns:
        ModelAndTokenizer: Loaded model and its tokenizer.

    """
    if name == GPT_J_NAME_SHORT:
        name = GPT_J_NAME
    elif name == GPT_NEO_X_NAME_SHORT:
        name = GPT_NEO_X_NAME
    elif name == LLAMA_NAME_SHORT:
        name = LLAMA_13B_NAME

    # I usually save randomly initialized variants under the short name of the
    # corresponding real model (e.g. gptj_random, neox_random), so check here
    # if we are dealing with *any* variant of the big model.
    is_gpt_j_variant = name == GPT_J_NAME or GPT_J_NAME_SHORT in name
    is_neo_x_variant = name == GPT_NEO_X_NAME or GPT_NEO_X_NAME_SHORT in name
    is_llama_variant = (
        name in {LLAMA_13B_NAME, LLAMA_30B_NAME} or LLAMA_NAME_SHORT in name
    )

    if fp16 is None:
        fp16 = is_gpt_j_variant or is_neo_x_variant or is_llama_variant

    torch_dtype = torch.float16 if fp16 else None

    kwargs: dict = dict(torch_dtype=torch_dtype)
    if is_gpt_j_variant:
        kwargs["low_cpu_mem_usage"] = True
        if fp16:
            kwargs["revision"] = "float16"

    # If model is not automatically downloadable from huggingface, assume it is
    # available locally in the project models directory.
    if name not in DOWNLOADABLE_MODELS:
        models_dir = env_utils.determine_models_dir()
        logger.debug(f"{name} not downloadable, will look for weights in {models_dir}")

        path = Path(name)
        if not path.is_absolute() and not path.is_relative_to(models_dir):
            name = str(models_dir / name)

    logger.info(f"loading {name} (device={device}, fp16={fp16})")

    model = transformers.AutoModelForCausalLM.from_pretrained(name, **kwargs)
    model.to(torch_dtype)
    model.to(device)
    model.eval()

    if is_llama_variant:
        tokenizer = transformers.LlamaTokenizerFast.from_pretrained(name)
    else:
        tokenizer = transformers.AutoTokenizer.from_pretrained(name)
    tokenizer.pad_token = tokenizer.eos_token

    return ModelAndTokenizer(model, tokenizer)


def add_model_args(parser: argparse.ArgumentParser) -> None:
    """Add args needed to load a model.

    The args include:
        --model: The language model to load, defaulting to GPT-J.
        --device: The device to send model and inputs to.
        --fp16: Whether to use half precision version of the model.
            Note this is used as `--fp16 False` since default value depends on
            which model we are loading.
    """
    parser.add_argument(
        "--model",
        "-m",
        default=GPT_J_NAME_SHORT,
        help="model to edit",
    )
    parser.add_argument("--device", help="device to train on")
    parser.add_argument("--fp16", action=argparse.BooleanOptionalAction, help="set whether to use fp16")<|MERGE_RESOLUTION|>--- conflicted
+++ resolved
@@ -69,92 +69,6 @@
         """Set model to eval mode."""
         self.model.eval()
 
-<<<<<<< HEAD
-    # tested for GPT-j, galactica and LLaMa
-    def extract_relavent_fields_from_config(self) -> None:
-        """
-        extracts a bunch of highly used fields from different model configurations
-        """
-        config = self.model.config
-        self.vocab_size = config.vocab_size
-
-        model_type = None
-        if hasattr(self.model, "transformer"):
-            model_type = "gpt2"
-        elif hasattr(self.model, "gpt_neox"):
-            model_type = "gpt-neox"
-        elif "llama" in config._name_or_path:
-            model_type = "llama"
-        elif "galactica" in config._name_or_path:
-            model_type = "galactica"
-        else:
-            warnings.warn(
-                "unknown model type >> unable to extract relavent fields from config"
-            )
-            return
-
-        self.n_layer: int
-        self.n_embd: int
-        self.n_attn_head: int
-        self.max_seq_length: int
-
-        self.layer_name_format: str
-        self.layer_names: Sequence[str]
-        self.mlp_module_name_format: str
-        self.attn_module_name_format: str
-        self.ln_f_name: str
-        self.unembedder_name: str
-        self.embedder_name: str
-
-        self.model_type = model_type
-
-        if model_type in ["llama", "galactica"]:
-            self.n_layer = config.num_hidden_layers
-            self.n_embd = config.hidden_size
-            self.n_attn_head = config.num_attention_heads
-            self.max_seq_length = config.max_sequence_length
-
-            layer_name_prefix = "model"
-            if model_type == "galactica":
-                layer_name_prefix = "model.decoder"
-
-            self.layer_name_format = layer_name_prefix + ".layers.{}"
-
-            self.embedder_name = "model.embed_tokens"
-            self.ln_f_name = (
-                "model.norm"
-                if model_type == "llama"
-                else "model.decoder.final_layer_norm"
-            )
-            self.unembedder_name = "lm_head"
-
-            if model_type == "llama":
-                self.mlp_module_name_format = "model.layers.{}.mlp"
-            else:
-                self.mlp_module_name_format = "model.layers.{}.fc2"  # this is the output of mlp in galactica. the input is on model.layers.{}.fc1
-            self.attn_module_name_format = "model.layers.{}.self_attn"
-
-        elif model_type in ["gpt2", "gpt-neox"]:
-            self.n_layer = config.n_layer
-            self.n_embd = config.n_embd
-            self.n_attn_head = config.n_head
-            self.max_seq_length = config.n_positions
-
-            self.layer_name_format = "transformer.h.{}"
-            self.embedder_name = "transformer.wte"
-            self.ln_f_name = "transformer.ln_f"
-            self.unembedder_name = "lm_head"
-            self.mlp_module_name_format = "transformer.h.{}.mlp"
-            self.attn_module_name_format = "transformer.h.{}.attn"
-
-        # print("num_layers >> ", self.num_layers)
-        if model_type is not None:
-            self.layer_names = [
-                self.layer_name_format.format(i) for i in range(self.n_layer)
-            ]
-
-=======
->>>>>>> e91f8d7b
 
 def unwrap_model(value: Model | ModelAndTokenizer) -> Model:
     """Unwrap the model if necessary."""
