<<<<<<< HEAD
from dataclasses import dataclass, field
from typing import Any, Callable, Dict, Sequence
=======
import logging
from dataclasses import dataclass
from typing import Any, Sequence
>>>>>>> c8e707f5

from src import data, functional, models
from src.utils import tokenizer_utils
from src.utils.typing import ModelInput

import torch

logger = logging.getLogger(__name__)


@dataclass(frozen=True, kw_only=True)
class RelationOutput:
    """Predicted object tokens and their probabilities under the decoder head."""

    predictions: list[functional.PredictedToken]


@dataclass(frozen=True, kw_only=True)
class LinearRelationOutput(RelationOutput):
    """Relation output, the input `h`, and the predicted object hidden state `z`."""

    h: torch.Tensor
    z: torch.Tensor

    def as_relation_output(self) -> RelationOutput:
        return RelationOutput(predictions=self.predictions)


@dataclass(frozen=True, kw_only=True)
class RelationOperator:
    """An abstract relation operator, which maps subjects to objects."""

    def __call__(self, subject: str, **kwargs: Any) -> RelationOutput:
        raise NotImplementedError


@dataclass(frozen=True, kw_only=True)
class LinearRelationOperator(RelationOperator):
    """A linear approximation of a relation inside an LM."""

    mt: models.ModelAndTokenizer
    weight: torch.Tensor | None
    bias: torch.Tensor | None
    h_layer: int
    z_layer: int
    prompt_template: str
<<<<<<< HEAD
    subject_token_offset: SubjectTokenOffsetFn | None = None
    metadata: Dict = field(default_factory=dict)
=======
>>>>>>> c8e707f5

    def __call__(
        self,
        subject: str,
        k: int = 5,
        h: torch.Tensor | None = None,
        **kwargs: Any,
    ) -> LinearRelationOutput:
        """Predict the top-k objects for a given subject.

        Args:
            subject: The subject.
            prompt_template: Override for the default prompt template.
            k: Number of objects to return.
            h: Precomputed h, if available.

        Returns:
            Predicted objects and some metadata.

        """
        if kwargs:
            raise ValueError(f"unexpected kwargs: {kwargs}")

        if h is None:
            prompt = functional.make_prompt(
                mt=self.mt, prompt_template=self.prompt_template, subject=subject
            )
            h_index, inputs = _compute_h_index(
                mt=self.mt, prompt=prompt, subject=subject
            )

            [[hs], _] = functional.compute_hidden_states(
                mt=self.mt, layers=[self.h_layer], inputs=inputs
            )
            h = hs[:, h_index]

        z = h
        if self.weight is not None:
            z = z.mm(self.weight.t())
        if self.bias is not None:
            z = z + self.bias

        logits = self.mt.lm_head(z)
        dist = torch.softmax(logits.float(), dim=-1)

        topk = dist.topk(dim=-1, k=k)
        probs = topk.values.view(k).tolist()
        token_ids = topk.indices.view(k).tolist()
        words = [self.mt.tokenizer.decode(token_id) for token_id in token_ids]

        return LinearRelationOutput(
            predictions=[
                functional.PredictedToken(token=w, prob=p) for w, p in zip(words, probs)
            ],
            h=h,
            z=z,
        )


@dataclass(frozen=True, kw_only=True)
class LinearRelationEstimator:
    """Abstract method for estimating a linear relation operator."""

    mt: models.ModelAndTokenizer

    def __call__(self, relation: data.Relation) -> LinearRelationOperator:
        raise NotImplementedError


@dataclass(frozen=True, kw_only=True)
class JacobianEstimator(LinearRelationEstimator):
    """Estimate a linear relation operator as a first-order approximation."""

    h_layer: int
    z_layer: int | None = None

    def __call__(self, relation: data.Relation) -> LinearRelationOperator:
<<<<<<< HEAD
        # TODO(evandez): Warn if too many samples present?
=======
        for key in ("samples", "prompt_templates"):
            values = getattr(relation, key)
            if len(values) == 0:
                raise ValueError(f"expected at least one value for {key}")
            if len(values) > 1:
                logger.warning(f"relation has > 1 {key}, will use first ({values[0]})")

        sample = relation.samples[0]
        subject = sample.subject
>>>>>>> c8e707f5
        prompt_template = relation.prompt_templates[0]
        return self.call_on_sample(relation.samples[0], prompt_template)

    def call_on_sample(
        self, sample: data.RelationSample, prompt_template: str
    ) -> LinearRelationOperator:
        subject = sample.subject

        prompt = functional.make_prompt(
            mt=self.mt, prompt_template=prompt_template, subject=subject
        )
        h_index, inputs = _compute_h_index(mt=self.mt, prompt=prompt, subject=subject)

        approx = functional.order_1_approx(
            mt=self.mt,
            prompt=prompt,
            h_layer=self.h_layer,
            h_index=h_index,
            z_layer=self.z_layer,
            z_index=-1,
            inputs=inputs,
        )
        return LinearRelationOperator(
            mt=self.mt,
            weight=approx.weight,
            bias=approx.bias,
            h_layer=approx.h_layer,
            z_layer=approx.z_layer,
            prompt_template=prompt_template,
            metadata=approx.misc,
        )


@dataclass(frozen=True, kw_only=True)
class JacobianIclMaxEstimator(LinearRelationEstimator):
    """Jacobian estimator that uses in-context learning."""

    h_layer: int
    z_layer: int | None = None

    def __call__(self, relation: data.Relation) -> LinearRelationOperator:
        samples = relation.samples

        prompt_template = relation.prompt_templates[0]

        # Estimate the biases, storing the confidence of the target token
        # along the way.
        approxes = []
        confidences = []
        for i, sample in enumerate(samples):
            prompt = prompt_template.format(sample.subject)
            h_index, inputs = _compute_h_index(
                mt=self.mt,
                prompt=prompt,
                subject=sample.subject,
            )
            approx = functional.order_1_approx(
                mt=self.mt,
                prompt=prompt,
                h_layer=self.h_layer,
                h_index=h_index,
                z_layer=self.z_layer,
                z_index=-1,
                inputs=inputs,
            )
            approxes.append(approx)

            # TODO(evan): Is this space needed? Seems so, but it makes things worse!
            object_token_id = self.mt.tokenizer(" " + sample.object).input_ids[0]
            logits = approx.logits[0, -1]
            logps = torch.log_softmax(logits, dim=-1)
            confidences.append(logps[object_token_id])

        # Now estimate J, using an ICL prompt with the model's most-confident subject
        # used as the training example.
        chosen = torch.stack(confidences).argmax().item()
        assert isinstance(chosen, int)

        sample = samples[chosen]
        subject = sample.subject

<<<<<<< HEAD
        prompt_icl = _make_icl_prompt(
=======
        prompt_icl = functional.make_prompt(
            mt=self.mt,
>>>>>>> c8e707f5
            prompt_template=prompt_template,
            subject=subject,
            examples=samples,
        )
        h_index_icl, inputs_icl = _compute_h_index(
            mt=self.mt,
            prompt=prompt_icl,
            subject=subject,
        )
        approx_icl = functional.order_1_approx(
            mt=self.mt,
            prompt=prompt_icl,
            h_layer=self.h_layer,
            h_index=h_index_icl,
            z_layer=self.z_layer,
            z_index=-1,
            inputs=inputs_icl,
        )

        # Package it all up.
        weight = approx_icl.weight
        bias = torch.stack([approx.bias for approx in approxes]).mean(dim=0)
        operator = LinearRelationOperator(
            mt=self.mt,
            weight=weight,
            bias=bias,
            h_layer=self.h_layer,
            z_layer=approx_icl.z_layer,
            prompt_template=prompt_template,
        )

        return operator


@dataclass(frozen=True)
class JacobianIclMeanEstimator(LinearRelationEstimator):
    h_layer: int
    z_layer: int | None = None
<<<<<<< HEAD
    subject_token_offset: SubjectTokenOffsetFn | None = None
=======
>>>>>>> c8e707f5
    bias_scale_factor: float | None = 0.5

    def __call__(self, relation: data.Relation) -> LinearRelationOperator:
        samples = relation.samples

        prompt_template = relation.prompt_templates[0]

        # Estimate the biases, storing the confidence of the target token
        # along the way.
        approxes = []
        for i, sample in enumerate(samples):
<<<<<<< HEAD
            prompt = _make_icl_prompt(
=======
            prompt = functional.make_prompt(
                mt=self.mt,
>>>>>>> c8e707f5
                prompt_template=prompt_template,
                subject=sample.subject,
                examples=samples,
            )
<<<<<<< HEAD

=======
>>>>>>> c8e707f5
            h_index, inputs = _compute_h_index(
                mt=self.mt,
                prompt=prompt,
                subject=sample.subject,
            )
            approx = functional.order_1_approx(
                mt=self.mt,
                prompt=prompt,
                h_layer=self.h_layer,
                h_index=h_index,
                z_layer=self.z_layer,
                z_index=-1,
                inputs=inputs,
            )
            approxes.append(approx)

        weight = torch.stack([approx.weight for approx in approxes]).mean(dim=0)
        bias = torch.stack([approx.bias for approx in approxes]).mean(dim=0)

        # TODO(evan): Scaling bias down helps tremendously, but why?
        # Find better way to determine scaling factor.
        if self.bias_scale_factor is not None:
            bias = self.bias_scale_factor * bias

        operator = LinearRelationOperator(
            mt=self.mt,
            weight=weight,
            bias=bias,
            h_layer=self.h_layer,
            z_layer=approxes[0].z_layer,
            prompt_template=prompt_template,
        )

        return operator


@dataclass(frozen=True, kw_only=True)
class CornerGdEstimator(LinearRelationEstimator):
    """Estimate a "corner" of LM's rep space where range is assigned equal prob."""

    h_layer: int

    def __call__(self, relation: data.Relation) -> LinearRelationOperator:
        result = functional.corner_gd(mt=self.mt, words=list(relation.range))
        return LinearRelationOperator(
            mt=self.mt,
            weight=None,
            bias=result.corner,
            h_layer=self.h_layer,
            z_layer=-1,
            prompt_template="{}",
        )


<<<<<<< HEAD
def _get_offset(
    subject_token_offset: SubjectTokenOffsetFn | None,
    prompt_template: str,
    subject: str,
    default: int = -1,
) -> int:
    """Determine the offset using the (maybe null) offset fn."""
    if subject_token_offset is None:
        return default
    prompt = prompt_template.format(subject)  # No-op if subject is already in prompt.
    return subject_token_offset(prompt, subject)


def _make_icl_prompt(
    *,
    prompt_template: str,
    subject: str,
    examples: Sequence[data.RelationSample],
) -> str:
    others = [x for x in examples if x.subject != subject]
    prompt = (
        "\n".join(prompt_template.format(x.subject) + f" {x.object}." for x in others)
        + "\n"
        + prompt_template.format(subject)
    )
    return prompt


=======
>>>>>>> c8e707f5
def _compute_h_index(
    *,
    mt: models.ModelAndTokenizer,
    prompt: str,
    subject: str,
    offset: int = -1,
) -> tuple[int, ModelInput]:
    inputs = mt.tokenizer(prompt, return_tensors="pt", return_offsets_mapping=True).to(
        mt.model.device
    )
    offset_mapping = inputs.pop("offset_mapping")

    subject_i, subject_j = tokenizer_utils.find_token_range(
        prompt, subject, offset_mapping=offset_mapping[0]
    )
    h_index = tokenizer_utils.offset_to_absolute_index(subject_i, subject_j, offset)

    return h_index, inputs<|MERGE_RESOLUTION|>--- conflicted
+++ resolved
@@ -1,11 +1,6 @@
-<<<<<<< HEAD
+import logging
 from dataclasses import dataclass, field
 from typing import Any, Callable, Dict, Sequence
-=======
-import logging
-from dataclasses import dataclass
-from typing import Any, Sequence
->>>>>>> c8e707f5
 
 from src import data, functional, models
 from src.utils import tokenizer_utils
@@ -52,11 +47,7 @@
     h_layer: int
     z_layer: int
     prompt_template: str
-<<<<<<< HEAD
-    subject_token_offset: SubjectTokenOffsetFn | None = None
     metadata: Dict = field(default_factory=dict)
-=======
->>>>>>> c8e707f5
 
     def __call__(
         self,
@@ -134,9 +125,6 @@
     z_layer: int | None = None
 
     def __call__(self, relation: data.Relation) -> LinearRelationOperator:
-<<<<<<< HEAD
-        # TODO(evandez): Warn if too many samples present?
-=======
         for key in ("samples", "prompt_templates"):
             values = getattr(relation, key)
             if len(values) == 0:
@@ -146,7 +134,6 @@
 
         sample = relation.samples[0]
         subject = sample.subject
->>>>>>> c8e707f5
         prompt_template = relation.prompt_templates[0]
         return self.call_on_sample(relation.samples[0], prompt_template)
 
@@ -176,7 +163,7 @@
             h_layer=approx.h_layer,
             z_layer=approx.z_layer,
             prompt_template=prompt_template,
-            metadata=approx.misc,
+            metadata=approx.metadata,
         )
 
 
@@ -228,12 +215,8 @@
         sample = samples[chosen]
         subject = sample.subject
 
-<<<<<<< HEAD
-        prompt_icl = _make_icl_prompt(
-=======
         prompt_icl = functional.make_prompt(
             mt=self.mt,
->>>>>>> c8e707f5
             prompt_template=prompt_template,
             subject=subject,
             examples=samples,
@@ -272,10 +255,6 @@
 class JacobianIclMeanEstimator(LinearRelationEstimator):
     h_layer: int
     z_layer: int | None = None
-<<<<<<< HEAD
-    subject_token_offset: SubjectTokenOffsetFn | None = None
-=======
->>>>>>> c8e707f5
     bias_scale_factor: float | None = 0.5
 
     def __call__(self, relation: data.Relation) -> LinearRelationOperator:
@@ -287,20 +266,12 @@
         # along the way.
         approxes = []
         for i, sample in enumerate(samples):
-<<<<<<< HEAD
-            prompt = _make_icl_prompt(
-=======
             prompt = functional.make_prompt(
                 mt=self.mt,
->>>>>>> c8e707f5
                 prompt_template=prompt_template,
                 subject=sample.subject,
                 examples=samples,
             )
-<<<<<<< HEAD
-
-=======
->>>>>>> c8e707f5
             h_index, inputs = _compute_h_index(
                 mt=self.mt,
                 prompt=prompt,
@@ -355,37 +326,6 @@
         )
 
 
-<<<<<<< HEAD
-def _get_offset(
-    subject_token_offset: SubjectTokenOffsetFn | None,
-    prompt_template: str,
-    subject: str,
-    default: int = -1,
-) -> int:
-    """Determine the offset using the (maybe null) offset fn."""
-    if subject_token_offset is None:
-        return default
-    prompt = prompt_template.format(subject)  # No-op if subject is already in prompt.
-    return subject_token_offset(prompt, subject)
-
-
-def _make_icl_prompt(
-    *,
-    prompt_template: str,
-    subject: str,
-    examples: Sequence[data.RelationSample],
-) -> str:
-    others = [x for x in examples if x.subject != subject]
-    prompt = (
-        "\n".join(prompt_template.format(x.subject) + f" {x.object}." for x in others)
-        + "\n"
-        + prompt_template.format(subject)
-    )
-    return prompt
-
-
-=======
->>>>>>> c8e707f5
 def _compute_h_index(
     *,
     mt: models.ModelAndTokenizer,
