import json
import logging
import os
from collections import defaultdict
from dataclasses import dataclass

from src import data, metrics
from src.data import RelationSample
from src.utils.typing import Layer

from dataclasses_json import DataClassJsonMixin

logger = logging.getLogger(__name__)


####################### sweep dataclasses #######################
@dataclass(frozen=True)
class SweepBetaResults(DataClassJsonMixin):
    beta: float
    recall: list[float]
    faithfulness_successes: list[data.RelationSample]


@dataclass(frozen=True)
class EfficacyTestPair(DataClassJsonMixin):
    source: data.RelationSample
    target: data.RelationSample


@dataclass(frozen=True)
class SweepRankResults(DataClassJsonMixin):
    rank: int
    efficacy: list[float]
    efficacy_successes: list[EfficacyTestPair]


@dataclass(frozen=True)
class SweepTrainResults(DataClassJsonMixin):
    samples: list[data.RelationSample]
    betas: list[SweepBetaResults]
    ranks: list[SweepRankResults]
    jh_norm: float

    def best_beta(self, k: int = 1) -> SweepBetaResults:
        """Return the best beta by given recall position."""
        return max(self.betas, key=lambda x: x.recall[k - 1])

    def best_rank(self, k: int = 1) -> SweepRankResults:
        """Return the best rank by efficacy."""
        assert self.ranks is not None
        return max(self.ranks, key=lambda x: x.efficacy[k - 1])

    def summarize(self) -> None:
        """Sumarize results in debug logs."""
        best_beta = self.best_beta()
        best_rank = self.best_rank()
        logger.info(
            "layer finished | "
            f"beta={best_beta.beta:.2f} | recall@1={best_beta.recall[0]:.2f} | "
            f"rank={best_rank.rank} | efficacy={best_rank.efficacy[0]:.2f} | "
            f"norm(Jh)={self.jh_norm:.2f} | "
            f"samples={[str(x) for x in self.samples]}"
        )


@dataclass(frozen=True)
class SweepLayerResults(DataClassJsonMixin):
    layer: Layer
    result: SweepTrainResults


@dataclass(frozen=True)
class SweepTrialResults(DataClassJsonMixin):
    prompt_template: str
    train_samples: list[data.RelationSample]
    layers: list[SweepLayerResults]
    n_test_samples: int
    efficacy_trials: list[EfficacyTestPair]


@dataclass(frozen=True)
class SweepLayerSummary(DataClassJsonMixin):
    layer: Layer
    beta: metrics.AggregateMetric
    recall: metrics.AggregateMetric
    rank: metrics.AggregateMetric
    efficacy: metrics.AggregateMetric


@dataclass(frozen=True)
class SweepRelationResults(DataClassJsonMixin):
    relation_name: str
    trials: list[SweepTrialResults]

    def by_layer(self, k: int = 1) -> dict[Layer, SweepLayerSummary]:
        """Return best layer and average beta for that layer."""
        results_by_layer = defaultdict(list)
        for trial in self.trials:
            for layer in trial.layers:
                best_beta = layer.result.best_beta()
                best_rank = layer.result.best_rank()
                results_by_layer[layer.layer].append(
                    (
                        layer.layer,
                        best_beta.beta,
                        best_beta.recall[k - 1],
                        best_rank.rank,
                        best_rank.efficacy[k - 1],
                    )
                )

        betas_by_layer = {
            layer: metrics.AggregateMetric.aggregate([x[1] for x in results])
            for layer, results in results_by_layer.items()
        }
        recalls_by_layer = {
            layer: metrics.AggregateMetric.aggregate([x[2] for x in results])
            for layer, results in results_by_layer.items()
        }
        ranks_by_layer = {
            layer: metrics.AggregateMetric.aggregate([x[3] for x in results])
            for layer, results in results_by_layer.items()
        }
        efficacies_by_layer = {
            layer: metrics.AggregateMetric.aggregate([x[4] for x in results])
            for layer, results in results_by_layer.items()
        }

        return {
            layer: SweepLayerSummary(
                layer=layer,
                beta=betas_by_layer[layer],
                recall=recalls_by_layer[layer],
                rank=ranks_by_layer[layer],
                efficacy=efficacies_by_layer[layer],
            )
            for layer in recalls_by_layer
        }

    def best_by_faithfulness(self, k: int = 1) -> SweepLayerSummary:
        """Return the best layer and average beta for that layer."""
        results_by_layer = self.by_layer(k=k)
        best_layer = max(
            results_by_layer, key=lambda x: results_by_layer[x].recall.mean
        )
        return results_by_layer[best_layer]

    def best_by_efficacy(self, k: int = 1) -> SweepLayerSummary:
        """Return the best layer and average beta for that layer."""
        results_by_layer = self.by_layer(k=k)
        best_layer = max(
            results_by_layer, key=lambda x: results_by_layer[x].efficacy.mean
        )
        return results_by_layer[best_layer]

    def summarize(self, k: int = 1) -> None:
        """Print a summary of what happened."""
        results_by_layer = self.by_layer(k=k)
        logger.debug(f'summarizing results for "{self.relation_name}"')
        for la, summ in results_by_layer.items():
            logger.info(
                f"layer={la} | beta={summ.beta.mean:.2f} | recall@{k}={summ.recall.mean:.2f} | "
                f"rank={summ.rank.mean:.2f} | efficacy={summ.efficacy.mean:.2f}"
            )


@dataclass(frozen=True)
class SweepResuts(DataClassJsonMixin):
    relations: list[SweepRelationResults]


####################### sweep dataclasses #######################

####################### causality baseline sweep dataclasses #######################


@dataclass(frozen=True)
class EfficacyBaselineLayerResult(DataClassJsonMixin):
    layer: Layer
    efficacy: float
    rank: int
    results: dict[str, float]


@dataclass(frozen=True)
class EfficacyBaselineTrialResult(DataClassJsonMixin):
    train_samples: list[data.RelationSample]
    prompt_template: str
    layerwise_baseline_results: list[EfficacyBaselineLayerResult]


@dataclass(frozen=True)
class EfficacyBaselineRelationResult(DataClassJsonMixin):
    relation_name: str
    trials: list[EfficacyBaselineTrialResult]


@dataclass(frozen=True)
class EfficacyBaselineResults(DataClassJsonMixin):
    relations: list[EfficacyBaselineRelationResult]


####################### causality baseline sweep dataclasses #######################


####################### read and parse the sweep results #######################
def parse_results(sweep_result: dict) -> SweepRelationResults:
    relation_results = SweepRelationResults(
        relation_name=sweep_result["relation_name"], trials=[]
    )

    for trial in sweep_result["trials"]:
        trial_results = SweepTrialResults(
            prompt_template=trial["prompt_template"],
            train_samples=[RelationSample.from_dict(s) for s in trial["train_samples"]],
            layers=[],
            n_test_samples=trial["n_test_samples"],
            efficacy_trials=[
                EfficacyTestPair(
                    source=RelationSample.from_dict(s["source"]),
                    target=RelationSample.from_dict(s["target"]),
                )
                for s in trial["efficacy_trials"]
            ]
            if "efficacy_trials" in trial
            else [],
        )
        for layer in trial["layers"]:
            train_results = SweepTrainResults(
                samples=[
                    RelationSample.from_dict(s) for s in layer["result"]["samples"]
                ],
                betas=[],
                ranks=[],
                jh_norm=layer["result"]["jh_norm"],
            )
            for beta in layer["result"]["betas"]:
                beta_results = SweepBetaResults(
                    beta=beta["beta"],
                    recall=beta["recall"],
                    faithfulness_successes=[
                        RelationSample.from_dict(s)
                        for s in beta["faithfulness_successes"]
                    ],
                )
                train_results.betas.append(beta_results)

            for rank in layer["result"]["ranks"]:
                rank_results = SweepRankResults(
                    rank=rank["rank"],
                    efficacy=rank["efficacy"]
                    if isinstance(rank["efficacy"], list)
                    else [rank["efficacy"]],
                    efficacy_successes=[
                        EfficacyTestPair(
                            source=RelationSample.from_dict(s["source"]),
                            target=RelationSample.from_dict(s["target"]),
                        )
                        for s in rank["efficacy_successes"]
                    ],
                )
                train_results.ranks.append(rank_results)

            layer_results = SweepLayerResults(
                layer=layer["layer"], result=train_results
            )

            trial_results.layers.append(layer_results)
        relation_results.trials.append(trial_results)
    return relation_results


<<<<<<< HEAD
def read_sweep_results(sweep_path: str) -> dict:
    sweep_results = {}

    for relation_folder in os.listdir(sweep_path):
        cur_sweep = f"{sweep_path}/{relation_folder}"
        if "results_all.json" not in os.listdir(cur_sweep):
            continue
        with open(f"{cur_sweep}/results_all.json") as f:
            res = json.load(f)["relations"]
            if len(res) == 0:
                continue
            res = res[0]
            if res["relation_name"] not in sweep_results:
                sweep_results[res["relation_name"]] = res
            else:
                sweep_results[res["relation_name"]]["trials"].extend(res["trials"])
    return sweep_results
=======
def read_sweep_results(sweep_dir: str, results: dict = {}) -> dict:
    for file in os.listdir(sweep_dir):
        if os.path.isdir(f"{sweep_dir}/{file}"):
            read_sweep_results(f"{sweep_dir}/{file}", results)
        elif file.endswith(".json"):
            with open(f"{sweep_dir}/{file}") as f:
                res = json.load(f)
                if isinstance(res, dict) and "relation_name" in res:
                    if res["relation_name"] not in results:
                        results[res["relation_name"]] = res
                    else:
                        results[res["relation_name"]]["trials"].extend(res["trials"])
                else:
                    continue
    return results
>>>>>>> 170cc72a


####################### read and parse the sweep results #######################<|MERGE_RESOLUTION|>--- conflicted
+++ resolved
@@ -270,25 +270,6 @@
     return relation_results
 
 
-<<<<<<< HEAD
-def read_sweep_results(sweep_path: str) -> dict:
-    sweep_results = {}
-
-    for relation_folder in os.listdir(sweep_path):
-        cur_sweep = f"{sweep_path}/{relation_folder}"
-        if "results_all.json" not in os.listdir(cur_sweep):
-            continue
-        with open(f"{cur_sweep}/results_all.json") as f:
-            res = json.load(f)["relations"]
-            if len(res) == 0:
-                continue
-            res = res[0]
-            if res["relation_name"] not in sweep_results:
-                sweep_results[res["relation_name"]] = res
-            else:
-                sweep_results[res["relation_name"]]["trials"].extend(res["trials"])
-    return sweep_results
-=======
 def read_sweep_results(sweep_dir: str, results: dict = {}) -> dict:
     for file in os.listdir(sweep_dir):
         if os.path.isdir(f"{sweep_dir}/{file}"):
@@ -304,7 +285,6 @@
                 else:
                     continue
     return results
->>>>>>> 170cc72a
 
 
 ####################### read and parse the sweep results #######################