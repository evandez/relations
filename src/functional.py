from dataclasses import dataclass, field
from typing import Any, NamedTuple, Sequence

from src import data, models
from src.utils import tokenizer_utils
from src.utils.typing import Layer, ModelInput, ModelOutput, StrSequence

import baukit
import torch
from dataclasses_json import DataClassJsonMixin


@dataclass(frozen=True, kw_only=True)
class Order1ApproxOutput:
    """A first-order approximation of an LM.

    Attributes:
        weight: The weight matrix.
        bias: The bias vector.
        h: The subject hidden state.
        h_layer: The layer of h.
        h_index: The token index of h.
        z: The (true) object hidden state.
        z_layer: The layer of z.
        z_index: The token index of z.
        inputs: The LM inputs used to compute the approximation.
        logits: The LM logits, shape (batch_size, length, vocab_size).
    """

    weight: torch.Tensor
    bias: torch.Tensor

    h: torch.Tensor
    h_layer: Layer
    h_index: int

    z: torch.Tensor
    z_layer: Layer
    z_index: int

    inputs: ModelInput
    logits: torch.Tensor

    metadata: dict = field(default_factory=dict)


@torch.no_grad()
@torch.inference_mode(mode=False)
def order_1_approx(
    *,
    mt: models.ModelAndTokenizer,
    prompt: str,
    h_layer: Layer,
    h_index: int,
    z_layer: Layer | None = None,
    z_index: int | None = None,
    inputs: ModelInput | None = None,
) -> Order1ApproxOutput:
    """Compute a first-order approximation of the LM between `h` and `z`.

    Very simply, this computes the Jacobian of z with respect to h, as well as
    z - Jh to approximate the bias.

    Args:
        mt: The model.
        prompt: Prompt to approximate.
        h_layer: Layer to take h from.
        h_index: Token index for h.
        z_layer: Layer to take z from.
        z_index: Token index for z.
        inputs: Precomputed tokenized inputs, recomputed if not set.

    Returns:
        The approximation.

    """
    if z_layer is None:
        z_layer = mt.model.config.n_layer - 1
    if z_index is None:
        z_index = -1
    if inputs is None:
        inputs = mt.tokenizer(prompt, return_tensors="pt").to(mt.model.device)

    # Precompute everything up to the subject, if there is anything before it.
    past_key_values = None
    input_ids = inputs.input_ids
    _h_index = h_index
    if _h_index > 0:
        outputs = mt.model(input_ids=input_ids[:, :_h_index], use_cache=True)
        past_key_values = outputs.past_key_values
        input_ids = input_ids[:, _h_index:]
        _h_index = 0
    use_cache = past_key_values is not None

    # Precompute initial h and z.
    [h_layer_name, z_layer_name] = models.determine_layer_paths(mt, [h_layer, z_layer])
    with baukit.TraceDict(mt.model, (h_layer_name, z_layer_name)) as ret:
        outputs = mt.model(
            input_ids=input_ids,
            use_cache=use_cache,
            past_key_values=past_key_values,
        )
    h = untuple(ret[h_layer_name].output)[0, _h_index]
    z = untuple(ret[z_layer_name].output)[0, z_index]

    # Now compute J and b.
    def compute_z_from_h(h: torch.Tensor) -> torch.Tensor:
        def insert_h(output: tuple, layer: str) -> tuple:
            hs = untuple(output)
            if layer != h_layer_name:
                return output
            hs[0, _h_index] = h
            return output

        with baukit.TraceDict(
            mt.model, (h_layer_name, z_layer_name), edit_output=insert_h
        ) as ret:
            mt.model(
                input_ids=input_ids,
                past_key_values=past_key_values,
                use_cache=use_cache,
            )
        return untuple(ret[z_layer_name].output)[0, -1]

    weight = torch.autograd.functional.jacobian(compute_z_from_h, h, vectorize=True)
    bias = z[None] - h[None].mm(weight.t())
    approx = Order1ApproxOutput(
        h=h,
        h_layer=h_layer,
        h_index=h_index,
        z=z,
        z_layer=z_layer,
        z_index=z_index,
        weight=weight,
        bias=bias,
        inputs=inputs.to("cpu"),
        logits=outputs.logits.cpu(),
        metadata={
            "Jh": weight @ h,
        },
    )
    return approx


def low_rank_approx(*, matrix: torch.Tensor, rank: int) -> torch.Tensor:
    """Compute a low-rank approximation of a matrix.

    Args:
        matrix: The matrix to approximate.
        rank: The rank of the approximation.

    Returns:
        The approximation.

    """
    u, s, v = torch.svd(matrix.float())
    matrix_approx = u[:, :rank] @ torch.diag(s[:rank]) @ v[:, :rank].T
    return matrix_approx.to(matrix.dtype)


def low_rank_pinv(*, matrix: torch.Tensor, rank: int) -> torch.Tensor:
    """Compute a low-rank pseudo-inverse of a matrix.

    Args:
        matrix: The matrix to invert.
        rank: The rank of the approximation.

    Returns:
        The pseudo-inverse.

    """
    u, s, v = torch.svd(matrix.float())
    matrix_pinv = v[:, :rank] @ torch.diag(1 / s[:rank]) @ u[:, :rank].T
    return matrix_pinv.to(matrix.dtype)


class CornerGdOutput(NamedTuple):
    """The output of `corner_gd`."""

    corner: torch.Tensor
    losses: list[float]

    def plot(self, ticks: int = 10) -> None:
        """Plot the loss over time."""
        import matplotlib.pyplot as plt

        plt.rcdefaults()
        plt.plot(self.losses)
        plt.xticks(range(0, len(self.losses), ticks))
        plt.xlabel("Step")
        plt.ylabel("Loss")
        plt.show()


@torch.inference_mode(mode=False)
def corner_gd(
    *,
    mt: models.ModelAndTokenizer,
    words: Sequence[str],
    lr: float = 5e-2,
    weight_decay: float = 2e-2,
    n_steps: int = 100,
    target_logit_value: float = 50.0,
    init_range: tuple[float, float] = (-1.0, 1.0),
) -> CornerGdOutput:
    """Estimate a "corner" of LM rep space where words are assigned equal prob.

    Uses gradient descent to find.

    Args:
        mt: The model.
        words: The words to try to assign equal probability.
        lr: Optimizer learning rate.
        weight_decay: Optimizer weight decay.
        n_steps: Number of optimization steps.
        target_logit_value: Optimize word logits to be close to this value.
        init_range: Initialize corner uniformly in this range.

    Returns:
        Estimated corner and metadata.

    """
    device = models.determine_device(mt)
    dtype = models.determine_dtype(mt)
    hidden_size = models.determine_hidden_size(mt)
    token_ids = models.tokenize_words(mt, words).to(device).input_ids[:, 0]

    parameters_requires_grad = []
    for parameter in mt.lm_head.parameters():
        parameter.requires_grad = True
        parameters_requires_grad.append(parameter)

    z = torch.empty(hidden_size, dtype=dtype, device=device)
    z.uniform_(*init_range)
    z.requires_grad = True

    optimizer = torch.optim.Adam([z], lr=lr, weight_decay=weight_decay)

    losses = []
    for _ in range(n_steps):
        logits = mt.lm_head(z)
        current_logits = torch.gather(logits, 0, token_ids)
        target_logits = torch.zeros_like(current_logits) + target_logit_value
        loss = (target_logits - current_logits).square().mean() + logits.mean()

        losses.append(loss.item())

        optimizer.zero_grad()
        loss.backward()
        optimizer.step()

    z.requires_grad = False
    for parameter in parameters_requires_grad:
        parameter.requires_grad = False

    return CornerGdOutput(corner=z.detach(), losses=losses)


class ComputeHiddenStatesOutput(NamedTuple):
    """The output of `compute_hidden_states`."""

    hiddens: list[torch.Tensor]
    outputs: ModelOutput


# TODO(evan): Syntacic sugar for when you only want one layer,
# or don't want outputs.
@torch.no_grad()
def compute_hidden_states(
    *,
    mt: models.ModelAndTokenizer,
    layers: Sequence[Layer],
    prompt: str | StrSequence | None = None,
    inputs: ModelInput | None = None,
    **kwargs: Any,
) -> ComputeHiddenStatesOutput:
    """Compute the hidden states for a given prompt.

    Args:
        mt: The model.
        layers: The layers to grab hidden states for.
        prompt: The prompt. Can alternatively pass tokenized `inputs`.
        inputs: Precomputed tokenized inputs. Can alternatively pass `prompt`.

    Returns:
        The hidden states and the model output.

    """
    if (prompt is None) == (inputs is None):
        raise ValueError("Must pass either `prompt` or `inputs`, not both.")

    if inputs is None:
        assert prompt is not None
        inputs = mt.tokenizer(
            prompt, return_tensors="pt", padding="longest", truncation=True
        ).to(mt.model.device)

    layer_paths = models.determine_layer_paths(mt, layers=layers, return_dict=True)
    with baukit.TraceDict(mt.model, layer_paths.values()) as ret:
        outputs = mt.model(
            input_ids=inputs.input_ids, attention_mask=inputs.attention_mask, **kwargs
        )

    hiddens = []
    for layer in layers:
        h = untuple(ret[layer_paths[layer]].output)
        hiddens.append(h)

    return ComputeHiddenStatesOutput(hiddens=hiddens, outputs=outputs)


@dataclass(frozen=True, kw_only=True)
class PredictedToken(DataClassJsonMixin):
    """A predicted token and its probability."""

    token: str
    prob: float

    def __str__(self) -> str:
        return f"{self.token} (p={self.prob:.3f})"


@torch.inference_mode()
def predict_next_token(
    *,
    mt: models.ModelAndTokenizer,
    prompt: str | StrSequence,
    k: int = 5,
    batch_size: int = 64,
) -> list[list[PredictedToken]]:
    """Compute the next token."""
    if isinstance(prompt, str):
        prompt = [prompt]
    with models.set_padding_side(mt, padding_side="left"):
        inputs = mt.tokenizer(
            prompt, return_tensors="pt", padding="longest", truncation=True
        ).to(mt.model.device)
    with torch.inference_mode():
        batched_logits = []
        for i in range(0, len(inputs.input_ids), batch_size):
            batch_outputs = mt.model(
                input_ids=inputs.input_ids[i : i + batch_size],
                attention_mask=inputs.attention_mask[i : i + batch_size],
            )
            batched_logits.append(batch_outputs.logits)
        logits = torch.cat(batched_logits, dim=0)

    next_token_probs = logits[:, -1].float().softmax(dim=-1)
    next_token_topk = next_token_probs.topk(dim=-1, k=k)

    predictions = []
    for token_ids, token_probs in zip(next_token_topk.indices, next_token_topk.values):
        predictions.append(
            [
                PredictedToken(token=mt.tokenizer.decode(token_id), prob=prob.item())
                for token_id, prob in zip(token_ids, token_probs)
            ]
        )
    return predictions


def make_prompt(
    *,
    prompt_template: str,
    subject: str,
    examples: list[data.RelationSample] | None = None,
    mt: models.ModelAndTokenizer | None = None,
) -> str:
    """Build the prompt given the template and (optionally) ICL examples."""
    prompt = prompt_template.format(subject)

    if examples is not None:
        others = [x for x in examples if x.subject != subject]
        # TODO(evan): Should consider whether prompt wants the space at the end or not.
        prompt = (
            "\n".join(
                prompt_template.format(x.subject) + f" {x.object}" for x in others
            )
            + "\n"
            + prompt
        )

    prompt = models.maybe_prefix_eos(mt, prompt)

    return prompt


def find_subject_token_index(
    *,
    mt: models.ModelAndTokenizer,
    prompt: str,
    subject: str,
    offset: int = -1,
) -> tuple[int, ModelInput]:
    inputs = mt.tokenizer(prompt, return_tensors="pt", return_offsets_mapping=True).to(
        mt.model.device
    )
    offset_mapping = inputs.pop("offset_mapping")

    subject_i, subject_j = tokenizer_utils.find_token_range(
        prompt, subject, offset_mapping=offset_mapping[0]
    )
    subject_token_index = tokenizer_utils.offset_to_absolute_index(
        subject_i, subject_j, offset
    )

    return subject_token_index, inputs


def any_is_nontrivial_prefix(predictions: StrSequence, target: str) -> bool:
    """Return true if any prediction is (case insensitive) prefix of the target."""
    return any(is_nontrivial_prefix(p, target) for p in predictions)


def is_nontrivial_prefix(prediction: str, target: str) -> bool:
    """Return true if prediction is (case insensitive) prefix of the target."""
    target = target.lower().strip()
    prediction = prediction.lower().strip()
    return len(prediction) > 0 and target.startswith(prediction)

<<<<<<< HEAD
def random_incorrect_targets(true_targets):
    """Returns an array of the same size as true_targets where each entry is
    changed to a random (but guaranteed different) value, drawn at random from
    true_targets."""
    result = []
    for t in true_targets:
        bad = t
        while bad == t:
            bad = random.choice(true_targets)
        result.append(bad)
    return result

def get_hidden_state_at_subject(mt, prompt, subject, h_layer):
    """"Runs a single prompt in inference and reads out the hidden state at the
    last subject token for the given subject, at the specified layer."""
    h_index, inputs = find_subject_token_index(
        mt=mt, prompt=prompt, subject=subject
    )
    [[hs], _] = compute_hidden_states(
        mt=mt, layers=[h_layer], inputs=inputs
    )
    return hs[:, h_index]
=======

def untuple(x: Any) -> Any:
    """If `x` is a tuple, return the first element."""
    if isinstance(x, tuple):
        return x[0]
    return x
>>>>>>> 4c14852f
<|MERGE_RESOLUTION|>--- conflicted
+++ resolved
@@ -418,7 +418,6 @@
     prediction = prediction.lower().strip()
     return len(prediction) > 0 and target.startswith(prediction)
 
-<<<<<<< HEAD
 def random_incorrect_targets(true_targets):
     """Returns an array of the same size as true_targets where each entry is
     changed to a random (but guaranteed different) value, drawn at random from
@@ -441,11 +440,9 @@
         mt=mt, layers=[h_layer], inputs=inputs
     )
     return hs[:, h_index]
-=======
 
 def untuple(x: Any) -> Any:
     """If `x` is a tuple, return the first element."""
     if isinstance(x, tuple):
         return x[0]
-    return x
->>>>>>> 4c14852f
+    return x