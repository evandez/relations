--- conflicted
+++ resolved
@@ -76,11 +76,7 @@
 
     """
     if z_layer is None:
-<<<<<<< HEAD
-        z_layer = len(models.determine_layers(mt)) - 1
-=======
         z_layer = models.determine_layers(mt)[-1]
->>>>>>> cfefbab8
     if z_index is None:
         z_index = -1
     if inputs is None:
