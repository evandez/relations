from dataclasses import dataclass, field
<<<<<<< HEAD
from typing import Any, Dict, NamedTuple, Sequence
=======
from typing import Any, NamedTuple, Sequence
>>>>>>> 903c018c

from src import data, models
from src.utils import tokenizer_utils
from src.utils.typing import Layer, ModelInput, ModelOutput, StrSequence

import baukit
import torch
from dataclasses_json import DataClassJsonMixin


@dataclass(frozen=True, kw_only=True)
class Order1ApproxOutput:
    """A first-order approximation of an LM.

    Attributes:
        weight: The weight matrix.
        bias: The bias vector.
        h: The subject hidden state.
        h_layer: The layer of h.
        h_index: The token index of h.
        z: The (true) object hidden state.
        z_layer: The layer of z.
        z_index: The token index of z.
        inputs: The LM inputs used to compute the approximation.
        logits: The LM logits, shape (batch_size, length, vocab_size).
    """

    weight: torch.Tensor
    bias: torch.Tensor

    h: torch.Tensor
    h_layer: Layer
    h_index: int

    z: torch.Tensor
    z_layer: Layer
    z_index: int

    inputs: ModelInput
    logits: torch.Tensor

<<<<<<< HEAD
    metadata: Dict = field(default_factory=dict)
=======
    metadata: dict = field(default_factory=dict)
>>>>>>> 903c018c


@torch.no_grad()
@torch.inference_mode(mode=False)
def order_1_approx(
    *,
    mt: models.ModelAndTokenizer,
    prompt: str,
    h_layer: Layer,
    h_index: int,
    z_layer: Layer | None = None,
    z_index: int | None = None,
    inputs: ModelInput | None = None,
) -> Order1ApproxOutput:
    """Compute a first-order approximation of the LM between `h` and `z`.

    Very simply, this computes the Jacobian of z with respect to h, as well as
    z - Jh to approximate the bias.

    Args:
        mt: The model.
        prompt: Prompt to approximate.
        h_layer: Layer to take h from.
        h_index: Token index for h.
        z_layer: Layer to take z from.
        z_index: Token index for z.
        inputs: Precomputed tokenized inputs, recomputed if not set.

    Returns:
        The approximation.

    """
    if z_layer is None:
        z_layer = mt.model.config.n_layer - 1
    if z_index is None:
        z_index = -1
    if inputs is None:
        inputs = mt.tokenizer(prompt, return_tensors="pt").to(mt.model.device)

    # Precompute everything up to the subject, if there is anything before it.
    past_key_values = None
    input_ids = inputs.input_ids
    _h_index = h_index
    if _h_index > 0:
        outputs = mt.model(input_ids=input_ids[:, :_h_index], use_cache=True)
        past_key_values = outputs.past_key_values
        input_ids = input_ids[:, _h_index:]
        _h_index = 0
    use_cache = past_key_values is not None

    # Precompute initial h and z.
    [h_layer_name, z_layer_name] = models.determine_layer_paths(mt, [h_layer, z_layer])
    with baukit.TraceDict(mt.model, (h_layer_name, z_layer_name)) as ret:
        outputs = mt.model(
            input_ids=input_ids,
            use_cache=use_cache,
            past_key_values=past_key_values,
        )
    h = ret[h_layer_name].output[0][0, _h_index]
    z = ret[z_layer_name].output[0][0, z_index]

    # Now compute J and b.
    def compute_z_from_h(h: torch.Tensor) -> torch.Tensor:
        def insert_h(output: tuple, layer: str) -> tuple:
            if layer != h_layer_name:
                return output
            output[0][0, _h_index] = h
            return output

        with baukit.TraceDict(
            mt.model, (h_layer_name, z_layer_name), edit_output=insert_h
        ) as ret:
            mt.model(
                input_ids=input_ids,
                past_key_values=past_key_values,
                use_cache=use_cache,
            )
        return ret[z_layer_name].output[0][0, -1]

    weight = torch.autograd.functional.jacobian(compute_z_from_h, h, vectorize=True)
    bias = z[None] - h[None].mm(weight.t())
    approx = Order1ApproxOutput(
        h=h,
        h_layer=h_layer,
        h_index=h_index,
        z=z,
        z_layer=z_layer,
        z_index=z_index,
        weight=weight,
        bias=bias,
        inputs=inputs.to("cpu"),
        logits=outputs.logits.cpu(),
        metadata={
            "Jh": weight @ h,
        },
    )
    return approx


def low_rank_approx(*, matrix: torch.Tensor, rank: int) -> torch.Tensor:
    """Compute a low-rank approximation of a matrix.

    Args:
        matrix: The matrix to approximate.
        rank: The rank of the approximation.

    Returns:
        The approximation.

    """
    u, s, v = torch.svd(matrix.float())
    matrix_approx = u[:, :rank] @ torch.diag(s[:rank]) @ v[:, :rank].T
    return matrix_approx.to(matrix.dtype)


def low_rank_pinv(*, matrix: torch.Tensor, rank: int) -> torch.Tensor:
    """Compute a low-rank pseudo-inverse of a matrix.

    Args:
        matrix: The matrix to invert.
        rank: The rank of the approximation.

    Returns:
        The pseudo-inverse.

    """
    u, s, v = torch.svd(matrix.float())
    matrix_pinv = v[:, :rank] @ torch.diag(1 / s[:rank]) @ u[:, :rank].T
    return matrix_pinv.to(matrix.dtype)


class CornerGdOutput(NamedTuple):
    """The output of `corner_gd`."""

    corner: torch.Tensor
    losses: list[float]

    def plot(self, ticks: int = 10) -> None:
        """Plot the loss over time."""
        import matplotlib.pyplot as plt

        plt.rcdefaults()
        plt.plot(self.losses)
        plt.xticks(range(0, len(self.losses), ticks))
        plt.xlabel("Step")
        plt.ylabel("Loss")
        plt.show()


@torch.inference_mode(mode=False)
def corner_gd(
    *,
    mt: models.ModelAndTokenizer,
    words: Sequence[str],
    lr: float = 5e-2,
    weight_decay: float = 2e-2,
    n_steps: int = 100,
    target_logit_value: float = 50.0,
    init_range: tuple[float, float] = (-1.0, 1.0),
) -> CornerGdOutput:
    """Estimate a "corner" of LM rep space where words are assigned equal prob.

    Uses gradient descent to find.

    Args:
        mt: The model.
        words: The words to try to assign equal probability.
        lr: Optimizer learning rate.
        weight_decay: Optimizer weight decay.
        n_steps: Number of optimization steps.
        target_logit_value: Optimize word logits to be close to this value.
        init_range: Initialize corner uniformly in this range.

    Returns:
        Estimated corner and metadata.

    """
    device = models.determine_device(mt)
    dtype = models.determine_dtype(mt)
    hidden_size = models.determine_hidden_size(mt)
    token_ids = models.tokenize_words(mt, words).to(device).input_ids[:, 0]

    parameters_requires_grad = []
    for parameter in mt.lm_head.parameters():
        parameter.requires_grad = True
        parameters_requires_grad.append(parameter)

    z = torch.empty(hidden_size, dtype=dtype, device=device)
    z.uniform_(*init_range)
    z.requires_grad = True

    optimizer = torch.optim.Adam([z], lr=lr, weight_decay=weight_decay)

    losses = []
    for _ in range(n_steps):
        logits = mt.lm_head(z)
        current_logits = torch.gather(logits, 0, token_ids)
        target_logits = torch.zeros_like(current_logits) + target_logit_value
        loss = (target_logits - current_logits).square().mean() + logits.mean()

        losses.append(loss.item())

        optimizer.zero_grad()
        loss.backward()
        optimizer.step()

    z.requires_grad = False
    for parameter in parameters_requires_grad:
        parameter.requires_grad = False

    return CornerGdOutput(corner=z.detach(), losses=losses)


class ComputeHiddenStatesOutput(NamedTuple):
    """The output of `compute_hidden_states`."""

    hiddens: list[torch.Tensor]
    outputs: ModelOutput


# TODO(evan): Syntacic sugar for when you only want one layer,
# or don't want outputs.
@torch.no_grad()
def compute_hidden_states(
    *,
    mt: models.ModelAndTokenizer,
    layers: Sequence[Layer],
    prompt: str | StrSequence | None = None,
    inputs: ModelInput | None = None,
    **kwargs: Any,
) -> ComputeHiddenStatesOutput:
    """Compute the hidden states for a given prompt.

    Args:
        mt: The model.
        layers: The layers to grab hidden states for.
        prompt: The prompt. Can alternatively pass tokenized `inputs`.
        inputs: Precomputed tokenized inputs. Can alternatively pass `prompt`.

    Returns:
        The hidden states and the model output.

    """
    if (prompt is None) == (inputs is None):
        raise ValueError("Must pass either `prompt` or `inputs`, not both.")

    if inputs is None:
        assert prompt is not None
        inputs = mt.tokenizer(
            prompt, return_tensors="pt", padding="longest", truncation=True
        ).to(mt.model.device)

    layer_paths = models.determine_layer_paths(mt, layers=layers, return_dict=True)
    with baukit.TraceDict(mt.model, layer_paths.values()) as ret:
        outputs = mt.model(
            input_ids=inputs.input_ids, attention_mask=inputs.attention_mask, **kwargs
        )

    hiddens = []
    for layer in layers:
        h = ret[layer_paths[layer]].output
        # Everything except embedding layer is returned as tuple.
        if isinstance(h, tuple):
            h = h[0]
        hiddens.append(h)

    return ComputeHiddenStatesOutput(hiddens=hiddens, outputs=outputs)


@dataclass(frozen=True, kw_only=True)
class PredictedToken(DataClassJsonMixin):
    """A predicted token and its probability."""

    token: str
    prob: float

    def __str__(self) -> str:
        return f"{self.token} (p={self.prob:.3f})"


@torch.inference_mode()
def predict_next_token(
    *,
    mt: models.ModelAndTokenizer,
    prompt: str | StrSequence,
    k: int = 5,
    batch_size: int = 64,
) -> list[list[PredictedToken]]:
    """Compute the next token."""
    if isinstance(prompt, str):
        prompt = [prompt]
    with models.set_padding_side(mt, padding_side="left"):
        inputs = mt.tokenizer(
            prompt, return_tensors="pt", padding="longest", truncation=True
        ).to(mt.model.device)
    with torch.inference_mode():
        batched_logits = []
        for i in range(0, len(inputs.input_ids), batch_size):
            batch_outputs = mt.model(
                input_ids=inputs.input_ids[i : i + batch_size],
                attention_mask=inputs.attention_mask[i : i + batch_size],
            )
            batched_logits.append(batch_outputs.logits)
        logits = torch.cat(batched_logits, dim=0)

    next_token_probs = logits[:, -1].float().softmax(dim=-1)
    next_token_topk = next_token_probs.topk(dim=-1, k=k)

    predictions = []
    for token_ids, token_probs in zip(next_token_topk.indices, next_token_topk.values):
        predictions.append(
            [
                PredictedToken(token=mt.tokenizer.decode(token_id), prob=prob.item())
                for token_id, prob in zip(token_ids, token_probs)
            ]
        )
    return predictions


def make_prompt(
    *,
    prompt_template: str,
    subject: str,
    examples: list[data.RelationSample] | None = None,
    mt: models.ModelAndTokenizer | None = None,
) -> str:
    """Build the prompt given the template and (optionally) ICL examples."""
    prompt = prompt_template.format(subject)

    if examples is not None:
        others = [x for x in examples if x.subject != subject]
        # TODO(evan): Should consider whether prompt wants the space at the end or not.
        prompt = (
            "\n".join(
                prompt_template.format(x.subject) + f" {x.object}" for x in others
            )
            + "\n"
            + prompt
        )

    prompt = models.maybe_prefix_eos(mt, prompt)

    return prompt


def find_subject_token_index(
    *,
    mt: models.ModelAndTokenizer,
    prompt: str,
    subject: str,
    offset: int = -1,
) -> tuple[int, ModelInput]:
    inputs = mt.tokenizer(prompt, return_tensors="pt", return_offsets_mapping=True).to(
        mt.model.device
    )
    offset_mapping = inputs.pop("offset_mapping")

    subject_i, subject_j = tokenizer_utils.find_token_range(
        prompt, subject, offset_mapping=offset_mapping[0]
    )
    subject_token_index = tokenizer_utils.offset_to_absolute_index(
        subject_i, subject_j, offset
    )

    return subject_token_index, inputs


def any_is_nontrivial_prefix(predictions: StrSequence, target: str) -> bool:
    """Return true if any prediction is (case insensitive) prefix of the target."""
    return any(is_nontrivial_prefix(p, target) for p in predictions)


def is_nontrivial_prefix(prediction: str, target: str) -> bool:
    """Return true if prediction is (case insensitive) prefix of the target."""
    target = target.lower().strip()
    prediction = prediction.lower().strip()
    return len(prediction) > 0 and target.startswith(prediction)<|MERGE_RESOLUTION|>--- conflicted
+++ resolved
@@ -1,9 +1,5 @@
 from dataclasses import dataclass, field
-<<<<<<< HEAD
-from typing import Any, Dict, NamedTuple, Sequence
-=======
 from typing import Any, NamedTuple, Sequence
->>>>>>> 903c018c
 
 from src import data, models
 from src.utils import tokenizer_utils
@@ -45,11 +41,7 @@
     inputs: ModelInput
     logits: torch.Tensor
 
-<<<<<<< HEAD
-    metadata: Dict = field(default_factory=dict)
-=======
     metadata: dict = field(default_factory=dict)
->>>>>>> 903c018c
 
 
 @torch.no_grad()
