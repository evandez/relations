"""Methods for using LRE to edit representations."""
import logging
from dataclasses import dataclass
from functools import cached_property

from src import functional, models, operators
from src.utils import tokenizer_utils
from src.utils.typing import Layer, ModelInput

import baukit
import torch

logger = logging.getLogger(__name__)

DEFAULT_N_TOP_TOKENS = 10
DEFAULT_N_SAMPLES = 5
DEFAULT_N_NEW_TOKENS = 10


@dataclass(frozen=True, kw_only=True)
class EditResult:
    """Edited LM output."""

    predicted_tokens: list[functional.PredictedToken]
    model_logits: torch.Tensor
    model_generations: list[str]


@dataclass(frozen=True, kw_only=True)
class Editor:
    """Abstract editor which edits one subject to look like another."""

    def __call__(
        self,
        subject: str,
        target: str,
    ) -> EditResult:
        raise NotImplementedError


@dataclass(frozen=True, kw_only=True)
class LinearRelationEditResult(EditResult):
    """Outputs of a linear relation editor."""


@dataclass(frozen=True, kw_only=True)
class LinearRelationEditor(Editor):
    """Abstract editor that uses an linear relation operator to edit."""

    lre: operators.LinearRelationOperator
    n_top_tokens: int = DEFAULT_N_TOP_TOKENS
    n_samples: int = DEFAULT_N_SAMPLES
    n_new_tokens: int = DEFAULT_N_NEW_TOKENS

    @property
    def mt(self) -> models.ModelAndTokenizer:
        return self.lre.mt

    @property
    def prompt_template(self) -> str:
        return self.lre.prompt_template

    @property
    def h_layer(self) -> Layer:
        return self.lre.h_layer

    @property
    def z_layer(self) -> Layer:
        return self.lre.z_layer

    def __call__(self, subject: str, target: str) -> LinearRelationEditResult:
        raise NotImplementedError


@dataclass(frozen=True, kw_only=True)
class LowRankPInvEditor(LinearRelationEditor):
    """Edit h using a low-rank pseudo-inverse of the weight matrix.

    Assumes the target is a *subject* whose object is the target value.
    """

    rank: int = 100

    @cached_property
    def _low_rank_pinv(self) -> torch.Tensor:
        """Compute the pseudo-inverse of the weight matrix."""
        logger.debug(f"computing low-rank pinv (rel={self.lre.prompt_template})")
        weight = self.lre.weight
        if weight is None:
            raise AssertionError("LRE weight is None, editing does not support this")
        return functional.low_rank_pinv(matrix=weight, rank=self.rank)

    def __call__(
        self,
        subject: str,
        target: str,
    ) -> LinearRelationEditResult:
        prompt_original = functional.make_prompt(
            mt=self.mt, prompt_template=self.prompt_template, subject=subject
        )
        prompt_target = functional.make_prompt(
            mt=self.mt, prompt_template=self.prompt_template, subject=target
        )
        with models.set_padding_side(self.mt, padding_side="left"):
            inputs = self.mt.tokenizer(
                [prompt_original, prompt_target],
                return_tensors="pt",
                padding="longest",
                truncation=True,
                return_offsets_mapping=True,
            ).to(self.mt.model.device)

        offset_mapping = inputs.pop("offset_mapping")
        _, subject_edit_index = tokenizer_utils.find_token_range(
            prompt_original,
            subject,
            offset_mapping=offset_mapping[0],
        )
        subject_edit_index -= 1

        hiddens = functional.compute_hidden_states(
            mt=self.lre.mt,
            layers=[self.z_layer],
            prompt=[prompt_original, prompt_target],
        )

        z_original = hiddens.hiddens[0][0, -1, ..., None]
        z_target = hiddens.hiddens[0][1, -1, ..., None]

        weight_pinv = self._low_rank_pinv
        delta = weight_pinv @ (z_target - z_original)

        return _apply_edit(
            mt=self.mt,
            layer=self.h_layer,
            index=subject_edit_index,
            inputs=inputs,
            delta=delta,
            n_top_tokens=self.n_top_tokens,
            n_new_tokens=self.n_new_tokens,
            n_samples=self.n_samples,
        )


@dataclass(frozen=True, kw_only=True)
class LowRankPInvEmbedEditor(LowRankPInvEditor):
    """Edit h using a low-rank pseudo-inverse of the weight matrix.

    Assumes that `target` is the object of the relation, not another subject.
    """

    def __call__(
        self,
        subject: str,
        target: str,
    ) -> LinearRelationEditResult:
        inputs, subject_edit_index = _compute_inputs(
            mt=self.mt,
            prompt_template=self.prompt_template,
            subject=subject,
        )

        hiddens = functional.compute_hidden_states(
            mt=self.mt,
            layers=[self.z_layer],
            inputs=inputs,
        )

        z_original = hiddens.hiddens[0][0, -1, ..., None]

        target_token_id = models.tokenize_words(self.mt, target).input_ids[:, 0].item()
        embed_target = self.mt.lm_head[-1].weight[target_token_id, ..., None]
        embed_target = embed_target * (z_original.norm() / embed_target.norm())

        weight_pinv = self._low_rank_pinv
        delta = weight_pinv @ (embed_target - z_original)

        return _apply_edit(
            mt=self.mt,
            layer=self.h_layer,
            index=subject_edit_index,
            inputs=inputs,
            delta=delta,
            n_top_tokens=self.n_top_tokens,
            n_new_tokens=self.n_new_tokens,
            n_samples=self.n_samples,
        )


@dataclass(frozen=True, kw_only=True)
class HiddenBaselineEditor(LinearRelationEditor):
    """Edit the model by replacing h for the subject with the h of the target."""

    def __call__(
        self,
        subject: str,
        target: str,
    ) -> LinearRelationEditResult:
        inputs, subject_edit_index = _compute_inputs(
            mt=self.mt,
            prompt_template=self.prompt_template,
            subject=subject,
        )

        target_inputs, target_subject_index = _compute_inputs(
            mt=self.mt,
            prompt_template=self.prompt_template,
            subject=target,
        )

        [[hiddens], *_] = functional.compute_hidden_states(
            mt=self.mt,
            layers=[self.h_layer],
            inputs=target_inputs,
        )
        h_target = hiddens[0, target_subject_index, ..., None]

        return _apply_edit(
            mt=self.mt,
            layer=self.h_layer,
            index=subject_edit_index,
            inputs=inputs,
            delta=h_target,
            assign=True,
            n_top_tokens=self.n_top_tokens,
            n_new_tokens=self.n_new_tokens,
            n_samples=self.n_samples,
        )


@dataclass(frozen=True, kw_only=True)
class EmbedBaselineEditor(LowRankPInvEditor):
    """Edit the model by replacing h for the object embedding."""

    def __call__(
        self,
        subject: str,
        target: str,
    ) -> LinearRelationEditResult:
        inputs, subject_edit_index = _compute_inputs(
            mt=self.mt, prompt_template=self.prompt_template, subject=subject
        )

        hiddens = functional.compute_hidden_states(
            mt=self.mt, layers=[self.h_layer], inputs=inputs
        )
        h_original = hiddens.hiddens[0][0, subject_edit_index, ..., None]

        target_token_id = models.tokenize_words(self.mt, target).input_ids[:, 0].item()
        embed_target = self.mt.lm_head[-1].weight[target_token_id, :]
        embed_target = embed_target * (h_original.norm() / embed_target.norm())

        return _apply_edit(
            mt=self.mt,
            layer=self.h_layer,
            index=subject_edit_index,
            inputs=inputs,
            delta=embed_target,
            assign=True,
            n_top_tokens=self.n_top_tokens,
            n_new_tokens=self.n_new_tokens,
            n_samples=self.n_samples,
        )


def _compute_inputs(
    *,
    mt: models.ModelAndTokenizer,
    prompt_template: str,
    subject: str,
) -> tuple[ModelInput, int]:
    """Compute model inputs and the subject token index."""
    prompt_subject = functional.make_prompt(
        mt=mt, prompt_template=prompt_template, subject=subject
    )
    inputs = mt.tokenizer(
        prompt_subject,
        return_tensors="pt",
        return_offsets_mapping=True,
    ).to(mt.model.device)
    assert len(inputs.input_ids) == 1, inputs.input_ids.shape

    offset_mapping = inputs.pop("offset_mapping")
    _, subject_index = tokenizer_utils.find_token_range(
        prompt_subject,
        subject,
        offset_mapping=offset_mapping[0],
    )
    subject_index -= 1

    return inputs, subject_index


def _apply_edit(
    *,
    mt: models.ModelAndTokenizer,
    layer: Layer,
    index: int,
    inputs: ModelInput,
    delta: torch.Tensor,
    assign: bool = False,
    n_top_tokens: int = DEFAULT_N_TOP_TOKENS,
    n_new_tokens: int = DEFAULT_N_NEW_TOKENS,
    n_samples: int = DEFAULT_N_SAMPLES,
) -> LinearRelationEditResult:
    def edit_output(output):  # type: ignore
        h = output
        if isinstance(h, tuple):
            h = output[0]

        if h.shape[1] == 1:
            return output

        if assign:
            h[:, index] = delta.squeeze()
        else:
            h[:, index] += delta.squeeze()

        return output

    generate_kwargs = models.determine_generate_kwargs(mt)

    [layer_name] = models.determine_layer_paths(mt, layers=[layer])
    with baukit.Trace(mt.model, layer_name, edit_output=edit_output):
        outputs = mt.model.generate(
<<<<<<< HEAD
            input_ids=inputs.input_ids.expand(inputs.input_ids.shape[0], -1),
            attention_mask=inputs.attention_mask.expand(
                inputs.attention_mask.shape[0], -1
            ),
=======
            # NB(evan): Only ever apply edit to first input.
            input_ids=inputs.input_ids[:1].expand(n_samples, -1),
            attention_mask=inputs.attention_mask[:1].expand(n_samples, -1),
>>>>>>> 82276ea9
            max_new_tokens=n_new_tokens,
            return_dict_in_generate=True,
            output_scores=True,
            do_sample=True,
            **generate_kwargs,
        )

    model_logits = outputs.scores[0][0]
    model_generations = mt.tokenizer.batch_decode(
        outputs.sequences, skip_special_tokens=True
    )

    probs = model_logits.float().softmax(dim=-1)
    topk = probs.topk(k=n_top_tokens, dim=-1)
    predicted_tokens = [
        functional.PredictedToken(
            token=mt.tokenizer.decode(token_id),
            prob=prob,
        )
        for token_id, prob in zip(topk.indices.tolist(), topk.values.tolist())
    ]

    return LinearRelationEditResult(
        predicted_tokens=predicted_tokens,
        model_logits=model_logits,
        model_generations=model_generations,
    )<|MERGE_RESOLUTION|>--- conflicted
+++ resolved
@@ -323,16 +323,9 @@
     [layer_name] = models.determine_layer_paths(mt, layers=[layer])
     with baukit.Trace(mt.model, layer_name, edit_output=edit_output):
         outputs = mt.model.generate(
-<<<<<<< HEAD
-            input_ids=inputs.input_ids.expand(inputs.input_ids.shape[0], -1),
-            attention_mask=inputs.attention_mask.expand(
-                inputs.attention_mask.shape[0], -1
-            ),
-=======
             # NB(evan): Only ever apply edit to first input.
             input_ids=inputs.input_ids[:1].expand(n_samples, -1),
             attention_mask=inputs.attention_mask[:1].expand(n_samples, -1),
->>>>>>> 82276ea9
             max_new_tokens=n_new_tokens,
             return_dict_in_generate=True,
             output_scores=True,
