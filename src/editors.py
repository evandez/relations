"""Methods for using LRE to edit representations."""
import logging
from dataclasses import dataclass
from functools import cached_property

from src import functional, models, operators
from src.utils import tokenizer_utils

import baukit
import torch

logger = logging.getLogger(__name__)


@dataclass(frozen=True, kw_only=True)
class EditResult:
    """Edited LM output."""

    predicted_tokens: list[functional.PredictedToken]
    model_logits: torch.Tensor


@dataclass(frozen=True, kw_only=True)
class Editor:
    """Abstract editor which edits one subject to look like another."""

    mt: models.ModelAndTokenizer

    def __call__(
        self,
        subject: str,
        target: str,
    ) -> EditResult:
        raise NotImplementedError


@dataclass(frozen=True, kw_only=True)
class LinearRelationEditResult(EditResult):
    """Outputs of a linear relation editor."""


@dataclass(frozen=True, kw_only=True)
class LinearRelationEditor(Editor):
    """Abstract editor that uses an linear relation operator to edit."""

    lre: operators.LinearRelationOperator

    def __call__(self, subject: str, target: str) -> LinearRelationEditResult:
        raise NotImplementedError


@dataclass(frozen=True, kw_only=True)
class LowRankPInvEditor(LinearRelationEditor):
    """Edit h using a low-rank pseudo-inverse of the weight matrix.

    Assumes the target is a *subject* whose object is the target value.
    """

    rank: int = 100
    n_tokens: int = 10

    @cached_property
    def _low_rank_pinv(self) -> torch.Tensor:
        """Compute the pseudo-inverse of the weight matrix."""
        logger.debug(
            f"computing low-rank pseudo-inverse (rel={self.lre.prompt_template})"
        )
        weight = self.lre.weight
        if weight is None:
            raise AssertionError("LRE weight is None, editing does not support this")
        return functional.low_rank_pinv(matrix=weight, rank=self.rank)

<<<<<<< HEAD
    def __hash__(self):
        return hash(self.lre.weight)

=======
>>>>>>> 273d425d
    def __call__(
        self,
        subject: str,
        target: str,
    ) -> LinearRelationEditResult:
        mt = self.lre.mt
        h_layer = self.lre.h_layer
        z_layer = self.lre.z_layer
        prompt_template = self.lre.prompt_template

        prompt_original = functional.make_prompt(
            mt=mt, prompt_template=prompt_template, subject=subject
        )
        prompt_target = functional.make_prompt(
            mt=mt, prompt_template=prompt_template, subject=target
        )
        with models.set_padding_side(self.lre.mt, padding_side="left"):
            inputs = self.mt.tokenizer(
                [prompt_original, prompt_target],
                return_tensors="pt",
                padding="longest",
                truncation=True,
                return_offsets_mapping=True,
            ).to(self.mt.model.device)

        offset_mapping = inputs.pop("offset_mapping")
        _, subject_edit_index = tokenizer_utils.find_token_range(
            prompt_original,
            subject,
            offset_mapping=offset_mapping[0],
        )
        subject_edit_index -= 1

        hiddens = functional.compute_hidden_states(
            mt=self.lre.mt,
            layers=[z_layer],
            prompt=[prompt_original, prompt_target],
        )

        z_original = hiddens.hiddens[0][0, -1, ..., None]
        z_target = hiddens.hiddens[0][1, -1, ..., None]

<<<<<<< HEAD
        weight_pinv = self._low_rank_pinv()
=======
        weight_pinv = self._low_rank_pinv
>>>>>>> 273d425d
        delta = weight_pinv @ (z_target - z_original)

        def edit_output(output):  # type: ignore
            h = output
            if isinstance(h, tuple):
                h = output[0]
            if h.shape[1] == 1:
                return output
            h[:, subject_edit_index] += delta.squeeze()
            return output

        [h_layer_name] = models.determine_layer_paths(mt, layers=[h_layer])
        with baukit.Trace(mt.model, h_layer_name, edit_output=edit_output):
            outputs = mt.model(
                input_ids=inputs.input_ids[:1],
                attention_mask=inputs.attention_mask[:1],
            )

        probs = outputs.logits[0, -1].float().softmax(dim=-1)
        topk = probs.topk(k=self.n_tokens, dim=-1)
        return LinearRelationEditResult(
            predicted_tokens=[
                functional.PredictedToken(
                    token=mt.tokenizer.decode(token_id),
                    prob=prob,
                )
                for token_id, prob in zip(topk.indices.tolist(), topk.values.tolist())
            ],
            model_logits=outputs.logits[:1],
        )


@dataclass(frozen=True, kw_only=True)
class LowRankPInvEmbedEditor(LowRankPInvEditor):
    """Edit h using a low-rank pseudo-inverse of the weight matrix.

<<<<<<< HEAD
    def __hash__(self):
        return hash(self.lre.weight)
=======
    Assumes that `target` is the object of the relation, not another subject.
    """
>>>>>>> 273d425d

    def __call__(
        self,
        subject: str,
        object_target: str,
    ) -> LinearRelationEditResult:
        mt = self.lre.mt
        h_layer = self.lre.h_layer
        z_layer = self.lre.z_layer
        prompt_template = self.lre.prompt_template

        prompt_original = functional.make_prompt(
            mt=mt, prompt_template=prompt_template, subject=subject
        )
        with models.set_padding_side(self.lre.mt, padding_side="left"):
            inputs = self.mt.tokenizer(
                [prompt_original],
                return_tensors="pt",
                padding="longest",
                truncation=True,
                return_offsets_mapping=True,
            ).to(self.mt.model.device)

        offset_mapping = inputs.pop("offset_mapping")
        _, subject_edit_index = tokenizer_utils.find_token_range(
            prompt_original,
            subject,
            offset_mapping=offset_mapping[0],
        )
        subject_edit_index -= 1

        hiddens = functional.compute_hidden_states(
            mt=self.lre.mt,
            layers=[z_layer],
            prompt=[prompt_original],
        )

        z_original = hiddens.hiddens[0][0, -1, ..., None]

        if not object_target.startswith(" "):
            object_target = " " + object_target

        target_token_id = self.lre.mt.tokenizer.encode(
            object_target, add_special_tokens=False
        )[-1]
        embed_target = self.lre.mt.model.lm_head.weight[target_token_id, :].unsqueeze(
            -1
        )

        embed_target = embed_target * (z_original.norm() / embed_target.norm())

<<<<<<< HEAD
        weight_pinv = self._low_rank_pinv()
=======
        weight_pinv = self._low_rank_pinv
>>>>>>> 273d425d
        delta = weight_pinv @ (embed_target - z_original)

        def edit_output(output):  # type: ignore
            h = output
            if isinstance(h, tuple):
                h = output[0]
            if h.shape[1] == 1:
                return output
            h[:, subject_edit_index] += delta.squeeze()
            return output

        [h_layer_name] = models.determine_layer_paths(mt, layers=[h_layer])
        with baukit.Trace(mt.model, h_layer_name, edit_output=edit_output):
            outputs = mt.model(
                input_ids=inputs.input_ids[:1],
                attention_mask=inputs.attention_mask[:1],
            )

        probs = outputs.logits[0, -1].float().softmax(dim=-1)
        topk = probs.topk(k=self.n_tokens, dim=-1)
        return LinearRelationEditResult(
            predicted_tokens=[
                functional.PredictedToken(
                    token=mt.tokenizer.decode(token_id),
                    prob=prob,
                )
                for token_id, prob in zip(topk.indices.tolist(), topk.values.tolist())
            ],
            model_logits=outputs.logits[:1],
        )


@dataclass(frozen=True, kw_only=True)
<<<<<<< HEAD
class BaseLineEditor(LinearRelationEditor):
    """Base Line Editor. Editing the model by replacing h with a new h_target from the run of subject_target."""
=======
class HiddenBaselineEditor(LinearRelationEditor):
    """Edit the model by replacing h for the subject with the h of the target."""
>>>>>>> 273d425d

    n_tokens: int = 10

    def __call__(
        self,
        subject: str,
        target: str,
    ) -> LinearRelationEditResult:
        mt = self.lre.mt
        h_layer = self.lre.h_layer
        prompt_template = self.lre.prompt_template

        prompt_original = functional.make_prompt(
            mt=mt, prompt_template=prompt_template, subject=subject
        )
        prompt_target = functional.make_prompt(
            mt=mt, prompt_template=prompt_template, subject=target
        )
        with models.set_padding_side(self.lre.mt, padding_side="left"):
            inputs = self.mt.tokenizer(
                [prompt_original, prompt_target],
                return_tensors="pt",
                padding="longest",
                truncation=True,
                return_offsets_mapping=True,
            ).to(self.mt.model.device)

        offset_mapping = inputs.pop("offset_mapping")
        _, subject_edit_index = tokenizer_utils.find_token_range(
            prompt_original,
            subject,
            offset_mapping=offset_mapping[0],
        )
        subject_edit_index -= 1

        hiddens = functional.compute_hidden_states(
            mt=self.lre.mt,
            layers=[h_layer],
            prompt=[prompt_target],
        )

        h_target = hiddens.hiddens[0][0, -1, ..., None]

<<<<<<< HEAD
        def edit_output(output):
=======
        def edit_output(output):  # type: ignore
>>>>>>> 273d425d
            h = output
            if isinstance(h, tuple):
                h = output[0]
            if h.shape[1] == 1:
                return output
            h[:, subject_edit_index] = h_target.squeeze()
            return output

        [h_layer_name] = models.determine_layer_paths(mt, layers=[h_layer])
        with baukit.Trace(mt.model, h_layer_name, edit_output=edit_output):
            outputs = mt.model(
                input_ids=inputs.input_ids[:1],
                attention_mask=inputs.attention_mask[:1],
            )

        probs = outputs.logits[0, -1].float().softmax(dim=-1)
        topk = probs.topk(k=self.n_tokens, dim=-1)
        return LinearRelationEditResult(
            predicted_tokens=[
                functional.PredictedToken(
                    token=mt.tokenizer.decode(token_id),
                    prob=prob,
                )
                for token_id, prob in zip(topk.indices.tolist(), topk.values.tolist())
            ],
            model_logits=outputs.logits[:1],
        )


@dataclass(frozen=True, kw_only=True)
class EmbedBaselineEditor(LowRankPInvEditor):
    """Edit the model by replacing h for the object embedding."""

    def __call__(
        self,
        subject: str,
        object_target: str,
    ) -> LinearRelationEditResult:
        mt = self.lre.mt
        h_layer = self.lre.h_layer
        z_layer = self.lre.z_layer
        prompt_template = self.lre.prompt_template

        prompt_original = functional.make_prompt(
            mt=mt, prompt_template=prompt_template, subject=subject
        )
        with models.set_padding_side(self.lre.mt, padding_side="left"):
            inputs = self.mt.tokenizer(
                [prompt_original],
                return_tensors="pt",
                padding="longest",
                truncation=True,
                return_offsets_mapping=True,
            ).to(self.mt.model.device)

        offset_mapping = inputs.pop("offset_mapping")
        _, subject_edit_index = tokenizer_utils.find_token_range(
            prompt_original,
            subject,
            offset_mapping=offset_mapping[0],
        )
        subject_edit_index -= 1

        hiddens = functional.compute_hidden_states(
            mt=self.lre.mt,
            layers=[h_layer],
            prompt=[prompt_original],
        )

        h_original = hiddens.hiddens[0][0, -1, ..., None]

        if not object_target.startswith(" "):
            object_target = " " + object_target

        target_token_id = self.lre.mt.tokenizer.encode(
            object_target, add_special_tokens=False
        )[-1]
        embed_target = self.lre.mt.model.lm_head.weight[target_token_id, :]

        embed_target = embed_target * (h_original.norm() / embed_target.norm())

        def edit_output(output):  # type: ignore
            h = output
            if isinstance(h, tuple):
                h = output[0]
            if h.shape[1] == 1:
                return output
            h[:, subject_edit_index] = embed_target
            return output

        [h_layer_name] = models.determine_layer_paths(mt, layers=[h_layer])
        with baukit.Trace(mt.model, h_layer_name, edit_output=edit_output):
            outputs = mt.model(
                input_ids=inputs.input_ids[:1],
                attention_mask=inputs.attention_mask[:1],
            )

        probs = outputs.logits[0, -1].float().softmax(dim=-1)
        topk = probs.topk(k=self.n_tokens, dim=-1)
        return LinearRelationEditResult(
            predicted_tokens=[
                functional.PredictedToken(
                    token=mt.tokenizer.decode(token_id),
                    prob=prob,
                )
                for token_id, prob in zip(topk.indices.tolist(), topk.values.tolist())
            ],
            model_logits=outputs.logits[:1],
        )<|MERGE_RESOLUTION|>--- conflicted
+++ resolved
@@ -70,12 +70,6 @@
             raise AssertionError("LRE weight is None, editing does not support this")
         return functional.low_rank_pinv(matrix=weight, rank=self.rank)
 
-<<<<<<< HEAD
-    def __hash__(self):
-        return hash(self.lre.weight)
-
-=======
->>>>>>> 273d425d
     def __call__(
         self,
         subject: str,
@@ -118,11 +112,7 @@
         z_original = hiddens.hiddens[0][0, -1, ..., None]
         z_target = hiddens.hiddens[0][1, -1, ..., None]
 
-<<<<<<< HEAD
-        weight_pinv = self._low_rank_pinv()
-=======
         weight_pinv = self._low_rank_pinv
->>>>>>> 273d425d
         delta = weight_pinv @ (z_target - z_original)
 
         def edit_output(output):  # type: ignore
@@ -159,13 +149,8 @@
 class LowRankPInvEmbedEditor(LowRankPInvEditor):
     """Edit h using a low-rank pseudo-inverse of the weight matrix.
 
-<<<<<<< HEAD
-    def __hash__(self):
-        return hash(self.lre.weight)
-=======
     Assumes that `target` is the object of the relation, not another subject.
     """
->>>>>>> 273d425d
 
     def __call__(
         self,
@@ -217,11 +202,7 @@
 
         embed_target = embed_target * (z_original.norm() / embed_target.norm())
 
-<<<<<<< HEAD
-        weight_pinv = self._low_rank_pinv()
-=======
         weight_pinv = self._low_rank_pinv
->>>>>>> 273d425d
         delta = weight_pinv @ (embed_target - z_original)
 
         def edit_output(output):  # type: ignore
@@ -255,13 +236,8 @@
 
 
 @dataclass(frozen=True, kw_only=True)
-<<<<<<< HEAD
-class BaseLineEditor(LinearRelationEditor):
-    """Base Line Editor. Editing the model by replacing h with a new h_target from the run of subject_target."""
-=======
 class HiddenBaselineEditor(LinearRelationEditor):
     """Edit the model by replacing h for the subject with the h of the target."""
->>>>>>> 273d425d
 
     n_tokens: int = 10
 
@@ -305,11 +281,7 @@
 
         h_target = hiddens.hiddens[0][0, -1, ..., None]
 
-<<<<<<< HEAD
-        def edit_output(output):
-=======
         def edit_output(output):  # type: ignore
->>>>>>> 273d425d
             h = output
             if isinstance(h, tuple):
                 h = output[0]
