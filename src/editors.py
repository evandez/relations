--- conflicted
+++ resolved
@@ -69,21 +69,9 @@
             raise AssertionError("LRE weight is None, editing does not support this")
         return functional.low_rank_pinv(matrix=weight, rank=self.rank)
 
-<<<<<<< HEAD
-    def __hash__(self):
-        return hash(self.lre.weight)
-
-    def _bias(self) -> torch.Tensor:
-        bias = self.lre.bias
-        if bias is None:
-            raise AssertionError("LRE bias is None, editing does not support this")
-        assert bias is not None
-        return bias.T
-=======
     
     def __hash__(self):
         return hash(self.lre.weight)
->>>>>>> b878b9d5
 
     def __call__(
         self,
@@ -127,11 +115,11 @@
         z_original = hiddens.hiddens[0][0, -1, ..., None]
         z_target = hiddens.hiddens[0][1, -1, ..., None]
 
-    
+
         weight_pinv = self._low_rank_pinv()
-        delta = weight_pinv @ (z_target - z_original)
-        
-        
+        bias = self._bias()
+        delta = weight_pinv @ (z_target - z_original - bias)
+
         def edit_output(output):  # type: ignore
             h = output
             if isinstance(h, tuple):
@@ -160,171 +148,4 @@
             ],
             model_logits=outputs.logits[:1],
         )
-        
-
-
-@dataclass(frozen=True, kw_only=True)
-class LowRankPInvEmbedEditor(LowRankPInvEditor):
-    """Edit h using a low-rank pseudo-inverse of the weight matrix."""
-
-        
-    def __hash__(self):
-        return hash(self.lre.weight)
-
-    def __call__(
-        self,
-        subject_original: str,
-        object_target: str,
-    ) -> LinearRelationEditResult:
-        mt = self.lre.mt
-        h_layer = self.lre.h_layer
-        z_layer = self.lre.z_layer
-        prompt_template = self.lre.prompt_template
-                
-        prompt_original = functional.make_prompt(
-            mt=mt, prompt_template=prompt_template, subject=subject_original
-        )
-        with models.set_padding_side(self.lre.mt, padding_side="left"):
-            inputs = self.mt.tokenizer(
-                [prompt_original],
-                return_tensors="pt",
-                padding="longest",
-                truncation=True,
-                return_offsets_mapping=True,
-            ).to(self.mt.model.device)
-
-        offset_mapping = inputs.pop("offset_mapping")
-        _, subject_edit_index = tokenizer_utils.find_token_range(
-            prompt_original,
-            subject_original,
-            offset_mapping=offset_mapping[0],
-        )
-        subject_edit_index -= 1
-
-        hiddens = functional.compute_hidden_states(
-            mt=self.lre.mt,
-            layers=[z_layer],
-            prompt=[prompt_original],
-        )
-
-        z_original = hiddens.hiddens[0][0, -1, ..., None]
-
-        if not object_target.startswith(" "):
-            object_target = " " + object_target
-            
-        target_token_id = self.lre.mt.tokenizer.encode(object_target, add_special_tokens=False)[-1]
-        embed_target = self.lre.mt.model.lm_head.weight[target_token_id,:].unsqueeze(-1)
-        
-        embed_target = embed_target * (z_original.norm() / embed_target.norm())
-    
-        
-        weight_pinv = self._low_rank_pinv()
-        delta = weight_pinv @ (embed_target - z_original)
-        
-        
-        def edit_output(output):  # type: ignore
-            h = output
-            if isinstance(h, tuple):
-                h = output[0]
-            if h.shape[1] == 1:
-                return output
-            h[:, subject_edit_index] += delta.squeeze()
-            return output
-
-        [h_layer_name] = models.determine_layer_paths(mt, layers=[h_layer])
-        with baukit.Trace(mt.model, h_layer_name, edit_output=edit_output):
-            outputs = mt.model(
-                input_ids=inputs.input_ids[:1],
-                attention_mask=inputs.attention_mask[:1],
-            )
-
-        probs = outputs.logits[0, -1].float().softmax(dim=-1)
-        topk = probs.topk(k=self.n_tokens, dim=-1)
-        return LinearRelationEditResult(
-            predicted_tokens=[
-                functional.PredictedToken(
-                    token=mt.tokenizer.decode(token_id),
-                    prob=prob,
-                )
-                for token_id, prob in zip(topk.indices.tolist(), topk.values.tolist())
-            ],
-            model_logits=outputs.logits[:1],
-        )
-        
-        
-@dataclass(frozen=True, kw_only=True)
-class BaseLineEditor(LinearRelationEditor):
-    """Base Line Editor. Editing the model by replacing h with a new h_target from the run of subject_target. """
-    
-    n_tokens: int = 10
-
-    def __call__(
-        self,
-        subject_original: str,
-        subject_target: str,
-    ) -> LinearRelationEditResult:
-        mt = self.lre.mt
-        h_layer = self.lre.h_layer
-        z_layer = self.lre.z_layer
-        prompt_template = self.lre.prompt_template
-
-        prompt_original = functional.make_prompt(
-            mt=mt, prompt_template=prompt_template, subject=subject_original
-        )
-        prompt_target = functional.make_prompt(
-            mt=mt, prompt_template=prompt_template, subject=subject_target
-        )
-        with models.set_padding_side(self.lre.mt, padding_side="left"):
-            inputs = self.mt.tokenizer(
-                [prompt_original, prompt_target],
-                return_tensors="pt",
-                padding="longest",
-                truncation=True,
-                return_offsets_mapping=True,
-            ).to(self.mt.model.device)
-
-        offset_mapping = inputs.pop("offset_mapping")
-        _, subject_edit_index = tokenizer_utils.find_token_range(
-            prompt_original,
-            subject_original,
-            offset_mapping=offset_mapping[0],
-        )
-        subject_edit_index -= 1
-
-        hiddens = functional.compute_hidden_states(
-            mt=self.lre.mt,
-            layers=[h_layer],
-            prompt=[prompt_target],
-        )
-
-        h_target = hiddens.hiddens[0][0, -1, ..., None]
-
-        
-        def edit_output(output): 
-            h = output
-            if isinstance(h, tuple):
-                h = output[0]
-            if h.shape[1] == 1:
-                return output
-            h[:, subject_edit_index] = h_target.squeeze()
-            return output
-
-        [h_layer_name] = models.determine_layer_paths(mt, layers=[h_layer])
-        with baukit.Trace(mt.model, h_layer_name, edit_output=edit_output):
-            outputs = mt.model(
-                input_ids=inputs.input_ids[:1],
-                attention_mask=inputs.attention_mask[:1],
-            )
-
-        probs = outputs.logits[0, -1].float().softmax(dim=-1)
-        topk = probs.topk(k=self.n_tokens, dim=-1)
-        return LinearRelationEditResult(
-            predicted_tokens=[
-                functional.PredictedToken(
-                    token=mt.tokenizer.decode(token_id),
-                    prob=prob,
-                )
-                for token_id, prob in zip(topk.indices.tolist(), topk.values.tolist())
-            ],
-            model_logits=outputs.logits[:1],
         )