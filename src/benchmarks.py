import logging
import random
from collections import defaultdict
from dataclasses import dataclass
from typing import Any

from src import data, editors, functional, metrics, models, operators
from src.functional import make_prompt

import torch
from dataclasses_json import DataClassJsonMixin
from tqdm.auto import tqdm

logger = logging.getLogger(__name__)


@dataclass(frozen=True, kw_only=True)
class ReconstructionBenchmarkRelationTrialSample(DataClassJsonMixin):
    subject: str

    other_subj: str | None = None

    other_rel_name: str | None = None
    other_rel_prompt_template: str | None = None

    sim_z_true: float | None = None
    sim_z_hard_subj: float | None = None
    sim_z_hard_rel: float | None = None
    sim_z_random: list[float] | None = None

    skipped: bool = False
    skipped_reason: str | None = None


@dataclass(frozen=True, kw_only=True)
class ReconstructionBenchmarkRelationTrial(DataClassJsonMixin):
    train: data.Relation
    test: data.Relation
    samples: list[ReconstructionBenchmarkRelationTrialSample]


@dataclass(frozen=True, kw_only=True)
class ReconstructionBenchmarkRelationResults(DataClassJsonMixin):
    relation_name: str
    trials: list[ReconstructionBenchmarkRelationTrial]


@dataclass(frozen=True, kw_only=True)
class ReconstructionBenchmarkMetrics(DataClassJsonMixin):
    frac_correct: float
    frac_dist_subj: float
    frac_dist_rel: float


@dataclass(frozen=True, kw_only=True)
class ReconstructionBenchmarkResults(DataClassJsonMixin):
    relations: list[ReconstructionBenchmarkRelationResults]
    metrics: ReconstructionBenchmarkMetrics


def reconstruction(
    estimator: operators.LinearRelationEstimator,
    dataset: data.RelationDataset,
    n_trials: int = 3,
    n_train: int = 3,
    n_random_distractors: int = 3,
    n_top_lm: int = 3,
    n_icl_lm: int = 2,
    desc: str | None = None,
) -> ReconstructionBenchmarkResults:
    """Evaluate how much LRE looks like model's own representations.

    Args:
        estimator: LRE estimator.
        dataset: Dataset of relations.
        n_trials: Number of train/test splits to try.
        n_train: Number of samples to train on per relation.
        n_random_distractors: Number of random distractors to use in addition to the
            two hard distractors.
        n_top_lm: Consider this many top next token predictions when deciding whether
            model knows the answer or not.
        n_icl_lm: Number of ICL examples to use when prompting LM to see if it knows
            a subject.
        desc: Tqdm description.

    Returns:
        Benchmark results.

    """
    if desc is None:
        desc = "reconstruction"
    mt = estimator.mt

    everything = sorted(
        {
            (relation.name, prompt_template, subject)
            for relation in dataset.relations
            for prompt_template in relation.prompt_templates
            for subject in relation.domain
        }
    )

    counts: dict[int, int] = defaultdict(int)
    relation_results = []
    for relation in tqdm(dataset.relations, desc=desc):
        relation_trials = []
        for _ in range(n_trials):
            prompt_template = random.choice(relation.prompt_templates)

            known_samples = _determine_known_samples(
                mt=mt,
                relation=relation,
                prompt_template=prompt_template,
                n_icl_lm=n_icl_lm,
                n_top_lm=n_top_lm,
            )
            if len(known_samples) <= n_train:
                logger.debug(
                    f"lm does not know > n_train={n_train} samples for "
                    f'relation {relation.name}, prompt "{prompt_template}" will skip'
                )
                continue

            train, test = relation.set(
                samples=known_samples, prompt_templates=[prompt_template]
            ).split(n_train)

            # Estimate operator and evaluate it.
            operator = estimator(train)

            relation_samples = []
            for sample in test.samples:
                subject = sample.subject

                z_true = functional.compute_hidden_states(
                    mt=estimator.mt,
                    layers=[operator.z_layer],
                    prompt=make_prompt(
                        prompt_template=prompt_template, subject=subject, mt=mt
                    ),
                ).hiddens[0][0, -1]
                z_pred = operator(subject).z

                # Hard distractor 1: same subject, different relation
                matches = [
                    (r, p, s)
                    for r, p, s in everything
                    if r != relation.name and s == subject
                ]
                if not matches:
                    logger.debug(
                        f'skipped "{relation.name}"/{subject} '
                        "because no other relations have this subject"
                    )
                    relation_samples.append(
                        ReconstructionBenchmarkRelationTrialSample(
                            subject=subject,
                            skipped=True,
                            skipped_reason="no other relations with this subject",
                        )
                    )
                    continue
                (other_rel_name, other_rel_prompt_template, _) = random.choice(matches)
                z_hard_subj_prompt = functional.make_prompt(
                    prompt_template=other_rel_prompt_template,
                    subject=subject,
                    mt=mt,
                )
                z_hard_subj = functional.compute_hidden_states(
                    mt=estimator.mt,
                    layers=[operator.z_layer],
                    prompt=z_hard_subj_prompt,
                ).hiddens[0][0, -1]

                # Distractor 2: same relation, different subject
                matches = [
                    (r, p, s)
                    for r, p, s in everything
                    if r == relation.name and p == prompt_template and s != subject
                ]
                if not matches:
                    logger.debug(
                        f'skipped "{relation.name}"/{subject} '
                        "because no other subjects have this relation"
                    )
                    relation_samples.append(
                        ReconstructionBenchmarkRelationTrialSample(
                            subject=subject,
                            skipped=True,
                            skipped_reason="no other subjects have this relation",
                        )
                    )
                    continue
                (_, _, other_subject) = random.choice(matches)
                z_hard_rel_prompt = functional.make_prompt(
                    prompt_template=prompt_template,
                    subject=other_subject,
                    mt=mt,
                )
                z_hard_rel = functional.compute_hidden_states(
                    mt=estimator.mt,
                    layers=[operator.z_layer],
                    prompt=z_hard_rel_prompt,
                ).hiddens[0][0, -1]

                # Distractor 3+: chosen at random!
                matches = [
                    (r, p, s)
                    for r, p, s in everything
                    if r != relation.name and s != subject
                ]
                if not matches:
                    logger.debug(
                        f'skipped "{relation.name}"/{subject} '
                        "because no other relations or subjects"
                    )
                    relation_samples.append(
                        ReconstructionBenchmarkRelationTrialSample(
                            subject=subject,
                            skipped=True,
                            skipped_reason="no other relations or subjects",
                        )
                    )
                    continue

                z_rands = []
                for _, other_prompt_template, other_subject in random.sample(
                    matches, k=n_random_distractors
                ):
                    z_rand_prompt = functional.make_prompt(
                        prompt_template=other_prompt_template,
                        subject=other_subject,
                        mt=mt,
                    )
                    z_rand = functional.compute_hidden_states(
                        mt=estimator.mt,
                        layers=[operator.z_layer],
                        prompt=z_rand_prompt,
                    ).hiddens[0][0, -1]
                    z_rands.append(z_rand)

                zs = torch.stack(
                    [z_true, z_hard_subj, z_hard_rel, *z_rands], dim=0
                ).float()
                z_pred = z_pred.float()
                sims = z_pred.mul(zs).sum(dim=-1) / (
                    z_pred.norm(dim=-1) * zs.norm(dim=-1)
                )
                chosen = sims.argmax().item()
                counts[chosen] += 1

                relation_samples.append(
                    ReconstructionBenchmarkRelationTrialSample(
                        subject=subject,
                        other_subj=other_subject,
                        other_rel_name=other_rel_name,
                        other_rel_prompt_template=other_rel_prompt_template,
                        sim_z_true=sims[0].item(),
                        sim_z_hard_subj=sims[1].item(),
                        sim_z_hard_rel=sims[2].item(),
                        sim_z_random=sims[3:].tolist(),
                    )
                )

            relation_trials.append(
                ReconstructionBenchmarkRelationTrial(
                    train=train,
                    test=test,
                    samples=relation_samples,
                )
            )
        relation_results.append(
            ReconstructionBenchmarkRelationResults(
                relation_name=relation.name,
                trials=relation_trials,
            )
        )

    if not counts:
        raise ValueError(
            "no trials were run, probably because "
            "none of the provided relations share a domain!"
        )

    total = sum(counts.values())
    return ReconstructionBenchmarkResults(
        relations=relation_results,
        metrics=ReconstructionBenchmarkMetrics(
            frac_correct=counts[0] / total,
            frac_dist_subj=counts[1] / total,
            frac_dist_rel=counts[2] / total,
        ),
    )


@dataclass(frozen=True, kw_only=True)
class FaithfulnessBenchmarkOutputs(DataClassJsonMixin):
    subject: str
    target: str
    wrong: str
    lre: list[functional.PredictedToken]
    lm: list[functional.PredictedToken]
    zs: list[functional.PredictedToken]
    pd: list[functional.PredictedToken]
    lens: list[functional.PredictedToken]


@dataclass(frozen=True, kw_only=True)
class FaithfulnessBenchmarkRelationTrial(DataClassJsonMixin):
    train: data.Relation
    test: data.Relation
    template: str
    outputs: list[FaithfulnessBenchmarkOutputs]
    recall_lm: list[float]
    recall_lre: list[float]
    recall_zs: list[float]
    recall_pd: list[float]
    recall_lens: list[float]
    recall_lre_if_lm_correct: list[float]
    recall_lre_if_lm_wrong: list[float]
    recall_pd_if_zs_correct: list[float]
    recall_pd_if_zs_wrong: list[float]
    recall_lens_if_zs_correct: list[float]
    recall_lens_if_zs_wrong: list[float]


@dataclass(frozen=True, kw_only=True)
class FaithfulnessBenchmarkRelationResults(DataClassJsonMixin):
    relation_name: str
    trials: list[FaithfulnessBenchmarkRelationTrial]


@dataclass(frozen=True, kw_only=True)
class FaithfulnessBenchmarkMetrics(DataClassJsonMixin):
    recall_lm: list[float]
    recall_lre: list[float]
    recall_zs: list[float]
    recall_pd: list[float]
    recall_lens: list[float]
    recall_lre_if_lm_correct: list[float]
    recall_lre_if_lm_wrong: list[float]
    recall_pd_if_zs_correct: list[float]
    recall_pd_if_zs_wrong: list[float]
    recall_lens_if_zs_correct: list[float]
    recall_lens_if_zs_wrong: list[float]
    count_lm_correct: int
    count_lm_wrong: int
    count_zs_correct: int
    count_zs_wrong: int


@dataclass(frozen=True, kw_only=True)
class FaithfulnessBenchmarkResults(DataClassJsonMixin):
    relations: list[FaithfulnessBenchmarkRelationResults]
    metrics: FaithfulnessBenchmarkMetrics


def faithfulness(
    *,
    estimator: operators.LinearRelationEstimator,
    dataset: data.RelationDataset,
    n_train: int = 3,
    n_trials: int = 3,
    k: int = 3,
    desc: str | None = None,
) -> FaithfulnessBenchmarkResults:
    """Measure how faithful the LREs are to the true relation.

    Put simply, evaluate how often LRE(subject) returns the true object in its
    top-k predictions. Additionally record how often LM(prompt % subject)
    produces correct answer.

    Args:
        estimator: LRE estimator.
        dataset: Dataset of relations.
        n_train: Number of samples in each relation to use for training.
        n_trials: Number of times to repeat the experiment for each relation.
        k: Number of top predictions to take from LRE.
        desc: Progress bar description.

    Returns:
        Benchmark results.

    """
    if desc is None:
        desc = "faithfulness"

    results_by_relation = []
    recalls_lm = []
    recalls_lre = []
    recalls_zs = []
    recalls_pd = []
    recalls_lens = []
    recalls_by_lm_correct = defaultdict(list)
    counts_by_lm_correct: dict[bool, int] = defaultdict(int)
    recalls_pd_by_zs_correct = defaultdict(list)
    recalls_lens_by_zs_correct = defaultdict(list)
    counts_by_zs_correct: dict[bool, int] = defaultdict(int)
    progress = tqdm(dataset.relations, desc=desc)
    for relation in progress:
        progress.set_description(relation.name)
        trials = []
        for _ in range(n_trials):
            prompt_template = random.choice(relation.prompt_templates)
            train, test = relation.set(prompt_templates=[prompt_template]).split(
                n_train
            )
            targets = [x.object for x in test.samples]
            wrong_targets = functional.random_incorrect_targets(targets)

            operator = estimator(train)
            mt = operator.mt

            # Compute LM predictions.
            prompt_template_icl = functional.make_prompt(
                prompt_template=prompt_template,
                subject="{}",
                examples=train.samples,
            )
            prompts_lm = [prompt_template_icl.format(x.subject) for x in test.samples]
            outputs_lm = functional.predict_next_token(mt=mt, prompt=prompts_lm, k=k)
            preds_lm = [[x.token for x in xs] for xs in outputs_lm]
            recall_lm = metrics.recall(preds_lm, targets)
            recalls_lm.append(recall_lm)

            # Compute LRE predictions.
            outputs_lre = []
            for sample in test.samples:
                output_lre = operator(sample.subject, k=k)
                outputs_lre.append(output_lre.predictions)

            preds_lre = [[x.token for x in xs] for xs in outputs_lre]
            recall_lre = metrics.recall(preds_lre, targets)
            recalls_lre.append(recall_lre)

            # Compute LRE predictions if LM is correct.
            preds_by_lm_correct = defaultdict(list)
            targets_by_lm_correct = defaultdict(list)
            for pred_lm, pred_lre, target in zip(preds_lm, preds_lre, targets):
                lm_correct = functional.any_is_nontrivial_prefix(pred_lm, target)
                preds_by_lm_correct[lm_correct].append(pred_lre)
                targets_by_lm_correct[lm_correct].append(target)
                counts_by_lm_correct[lm_correct] += 1

            # Begin attribute-lens tests on the distracted case

            # Compute zero-shot predictions.
            prompts_zs = [
                make_prompt(prompt_template=prompt_template, subject=x.subject, mt=mt)
                for x in test.samples
            ]
            outputs_zs = functional.predict_next_token(mt=mt, prompt=prompts_zs, k=k)
            preds_zs = [[x.token for x in xs] for xs in outputs_zs]
            recall_zs = metrics.recall(preds_zs, targets)
            recalls_zs.append(recall_zs)
            # for p, o in zip(prompts_zs, outputs_zs):
            #    print(p, o)
            # print('ZS', recall_zs)

            # Compute poetry-distracted predictions.
<<<<<<< HEAD
            def poetry_prefix(subject, wrong):
                return ''.join([prompt_template.format(subject) + ' ' + wrong +'. '] * 2)
            prompts_pd = [
                    make_prompt(
                        prompt_template=poetry_prefix(x.subject, wrong) + prompt_template,
                        subject=x.subject,
                        mt=mt)
                    for x, wrong in zip(test.samples, wrong_targets) ]
            outputs_pd = functional.predict_next_token(mt=mt, prompt=prompts_pd, k=k,
                    batch_size=4) # Shrink the batch size to fit long prompts.
=======
            distraction_template = " {target}, {target}, {target}, {target}. "
            prompts_pd = [
                make_prompt(
                    prompt_template=distraction_template.format(target=wrong)
                    + prompt_template,
                    subject=x.subject,
                    mt=mt,
                )
                for x, wrong in zip(test.samples, wrong_targets)
            ]
            outputs_pd = functional.predict_next_token(mt=mt, prompt=prompts_pd, k=k)
>>>>>>> 2a866e4e
            preds_pd = [[x.token for x in xs] for xs in outputs_pd]
            recall_pd = metrics.recall(preds_pd, targets)
            recalls_pd.append(recall_pd)
            # print('PD', recall_pd)

            # Compute attribute lens: LRE predictions on the PD samples.
            outputs_lens = []
            for x, p in zip(test.samples, prompts_pd):
                h = functional.get_hidden_state_at_subject(
                    mt, p, x.subject, operator.h_layer
                )
                output_lens = operator("", k=k, h=h)
                outputs_lens.append(output_lens.predictions)
            preds_lens = [[x.token for x in xs] for xs in outputs_lens]
            recall_lens = metrics.recall(preds_lens, targets)
            recalls_lens.append(recall_lens)
            # print('LENS', recall_lens)

            # Compute PD, LRE predictions if ZS is correct.
            preds_pd_by_zs_correct = defaultdict(list)
            preds_lens_by_zs_correct = defaultdict(list)
            targets_by_zs_correct = defaultdict(list)
            for pred_zs, pred_pd, pred_lens, target in zip(
                preds_zs, preds_pd, preds_lens, targets
            ):
                zs_correct = functional.any_is_nontrivial_prefix(pred_zs, target)
                preds_pd_by_zs_correct[zs_correct].append(pred_pd)
                preds_lens_by_zs_correct[zs_correct].append(pred_lens)
                targets_by_zs_correct[zs_correct].append(target)
                counts_by_zs_correct[zs_correct] += 1

            ## end attribute-lens tests

            recall_by_lm_correct = {}
            recall_pd_by_zs_correct = {}
            recall_lens_by_zs_correct = {}
            for correct in (True, False):
                recall_by_lm_correct[correct] = metrics.recall(
                    preds_by_lm_correct[correct], targets_by_lm_correct[correct]
                )
                if recall_by_lm_correct[correct] is not None:
                    recalls_by_lm_correct[correct].append(recall_by_lm_correct[correct])
                recall_pd_by_zs_correct[correct] = metrics.recall(
                    preds_pd_by_zs_correct[correct], targets_by_zs_correct[correct]
                )
                if recall_pd_by_zs_correct[correct] is not None:
                    recalls_pd_by_zs_correct[correct].append(
                        recall_pd_by_zs_correct[correct]
                    )
                recall_lens_by_zs_correct[correct] = metrics.recall(
                    preds_lens_by_zs_correct[correct], targets_by_zs_correct[correct]
                )
                if recall_lens_by_zs_correct[correct] is not None:
                    recalls_lens_by_zs_correct[correct].append(
                        recall_lens_by_zs_correct[correct]
                    )

            trials.append(
                FaithfulnessBenchmarkRelationTrial(
                    train=train,
                    test=test,
                    template=prompt_template,
                    outputs=[
                        FaithfulnessBenchmarkOutputs(
<<<<<<< HEAD
                            lre=lre, lm=lm,
                            zs=zs, pd=pd, lens=lens,
                            subject=sample.subject, target=sample.object,
                            wrong=wrong,
                        )
                        for lre, lm, zs, pd, lens, sample, wrong in zip(
                            outputs_lre, outputs_lm,
                            outputs_zs, outputs_pd, outputs_lens,
                            test.samples, wrong_targets
=======
                            lre=lre,
                            lm=lm,
                            zs=zs,
                            pd=pd,
                            lens=lens,
                            subject=sample.subject,
                            target=sample.object,
                        )
                        for lre, lm, zs, pd, lens, sample in zip(
                            outputs_lre,
                            outputs_lm,
                            outputs_zs,
                            outputs_pd,
                            outputs_lens,
                            test.samples,
>>>>>>> 2a866e4e
                        )
                    ],
                    # Record recall of individual trials for debugging
                    recall_lm=recall_lm,
                    recall_lre=recall_lre,
                    recall_zs=recall_zs,
                    recall_pd=recall_pd,
                    recall_lens=recall_lens,
                    recall_lre_if_lm_correct=recall_by_lm_correct[True],
                    recall_lre_if_lm_wrong=recall_by_lm_correct[False],
                    recall_pd_if_zs_correct=recall_pd_by_zs_correct[True],
                    recall_pd_if_zs_wrong=recall_pd_by_zs_correct[False],
                    recall_lens_if_zs_correct=recall_lens_by_zs_correct[True],
                    recall_lens_if_zs_wrong=recall_lens_by_zs_correct[False],
                )
            )
        results_by_relation.append(
            FaithfulnessBenchmarkRelationResults(
                relation_name=relation.name, trials=trials
            )
        )

    faithfulness_metrics = FaithfulnessBenchmarkMetrics(
        **{
            key: torch.tensor(values).mean(dim=0).tolist()
            for key, values in (
                ("recall_lm", recalls_lm),
                ("recall_lre", recalls_lre),
                ("recall_zs", recalls_zs),
                ("recall_pd", recalls_pd),
                ("recall_lens", recalls_lens),
                ("recall_lre_if_lm_correct", recalls_by_lm_correct[True]),
                ("recall_lre_if_lm_wrong", recalls_by_lm_correct[False]),
                ("recall_pd_if_zs_correct", recalls_pd_by_zs_correct[True]),
                ("recall_pd_if_zs_wrong", recalls_pd_by_zs_correct[False]),
                ("recall_lens_if_zs_correct", recalls_lens_by_zs_correct[True]),
                ("recall_lens_if_zs_wrong", recalls_lens_by_zs_correct[False]),
            )
        },
        count_lm_correct=counts_by_lm_correct[True],
        count_lm_wrong=counts_by_lm_correct[False],
        count_zs_correct=counts_by_zs_correct[True],
        count_zs_wrong=counts_by_zs_correct[False],
    )

    return FaithfulnessBenchmarkResults(
        relations=results_by_relation, metrics=faithfulness_metrics
    )


@dataclass(frozen=True, kw_only=True)
class CausalityBenchmarkRelationTrialSample(DataClassJsonMixin):
    subject_original: str
    subject_target: str
    prompt_template: str

    prob_original: float
    prob_target: float

    predicted_tokens: list[functional.PredictedToken]


@dataclass(frozen=True, kw_only=True)
class CausalityBenchmarkRelationTrial(DataClassJsonMixin):
    train: data.RelationDataset
    test: data.RelationDataset
    samples: list[CausalityBenchmarkRelationTrialSample]


@dataclass(frozen=True, kw_only=True)
class CausalityRelationResults(DataClassJsonMixin):
    relation_name: str
    trials: list[CausalityBenchmarkRelationTrial]


@dataclass(frozen=True, kw_only=True)
class CausalityBenchmarkMetrics(DataClassJsonMixin):
    efficacy_mean: float
    efficacy_std: float


@dataclass(frozen=True, kw_only=True)
class CausalityBenchmarkResults(DataClassJsonMixin):
    relations: list[CausalityRelationResults]
    metrics: CausalityBenchmarkMetrics


def causality(
    *,
    estimator: operators.LinearRelationEstimator,
    editor_type: type[editors.Editor],
    dataset: data.RelationDataset,
    n_train: int = 3,
    n_trials: int = 3,
    n_top_lm: int = 3,
    n_icl_lm: int = 3,
    desc: str | None = None,
    **kwargs: Any,
) -> CausalityBenchmarkResults:
    if desc is None:
        desc = "causality"

    mt = estimator.mt

    relation_results = []
    for relation in tqdm(dataset.relations, desc=desc):
        relation_trials = []
        for _ in range(n_trials):
            prompt_template = random.choice(relation.prompt_templates)

            known_samples = _determine_known_samples(
                mt=mt,
                relation=relation,
                prompt_template=prompt_template,
                n_icl_lm=n_icl_lm,
                n_top_lm=n_top_lm,
            )
            if len(known_samples) <= n_train:
                logger.debug(
                    f"lm does not know > n_train={n_train} samples for "
                    f'relation {relation.name}, prompt "{prompt_template}" will skip'
                )
                continue

            train, test = relation.set(
                samples=list(known_samples), prompt_templates=[prompt_template]
            ).split(n_train)

            editor_kwargs = dict(kwargs)
            if issubclass(editor_type, editors.LinearRelationEditor):
                operator = estimator(train)
                editor_kwargs["lre"] = operator
            editor = editor_type(mt=mt, **editor_kwargs)

            relation_samples = []
            for sample in test.samples:
                others = list(set(test.samples) - {sample})
                target = random.choice(others)

                subject_original = sample.subject
                subject_target = target.subject

                object_original = sample.object
                object_target = target.object

                if issubclass(editor_type, editors.LowRankPInvEmbedEditor):
                    result = editor(subject_original, object_target)
                else:
                    result = editor(subject_original, subject_target)

                [token_id_original, token_id_target] = (
                    models.tokenize_words(mt, [object_original, object_target])
                    .input_ids[:, 0]
                    .tolist()
                )
                probs = result.model_logits[0, -1].float().softmax(dim=-1)
                prob_original = probs[token_id_original].item()
                prob_target = probs[token_id_target].item()

                relation_samples.append(
                    CausalityBenchmarkRelationTrialSample(
                        subject_original=subject_original,
                        subject_target=subject_target,
                        prompt_template=prompt_template,
                        prob_original=prob_original,
                        prob_target=prob_target,
                        predicted_tokens=result.predicted_tokens,
                    )
                )
            relation_trials.append(
                CausalityBenchmarkRelationTrial(
                    train=train, test=test, samples=relation_samples
                )
            )
        relation_results.append(
            CausalityRelationResults(
                relation_name=relation.name, trials=relation_trials
            )
        )

    efficacies = torch.tensor(
        [
            sample.prob_target > sample.prob_original
            for relation_result in relation_results
            for trial in relation_result.trials
            for sample in trial.samples
        ]
    )
    efficacy_mean = efficacies.float().mean().item()
    efficacy_std = efficacies.float().std().item()

    return CausalityBenchmarkResults(
        relations=relation_results,
        metrics=CausalityBenchmarkMetrics(
            efficacy_mean=efficacy_mean, efficacy_std=efficacy_std
        ),
    )


def _determine_known_samples(
    *,
    mt: models.ModelAndTokenizer,
    relation: data.Relation,
    prompt_template: str,
    n_icl_lm: int,
    n_top_lm: int,
) -> set[data.RelationSample]:
    """Filter samples down to only those that model knows.

    Most benchmarks rely on model knowing the relation at all.
    """
    prompts = [
        functional.make_prompt(
            prompt_template=prompt_template,
            mt=mt,
            subject=sample.subject,
            examples=random.sample(set(relation.samples) - {sample}, k=n_icl_lm),
        )
        for sample in relation.samples
    ]
    predictions = functional.predict_next_token(mt=mt, prompt=prompts, k=n_top_lm)
    known_samples = {
        sample
        for sample, topk in zip(relation.samples, predictions)
        if functional.any_is_nontrivial_prefix([x.token for x in topk], sample.object)
    }
    return known_samples<|MERGE_RESOLUTION|>--- conflicted
+++ resolved
@@ -458,7 +458,6 @@
             # print('ZS', recall_zs)
 
             # Compute poetry-distracted predictions.
-<<<<<<< HEAD
             def poetry_prefix(subject, wrong):
                 return ''.join([prompt_template.format(subject) + ' ' + wrong +'. '] * 2)
             prompts_pd = [
@@ -468,20 +467,7 @@
                         mt=mt)
                     for x, wrong in zip(test.samples, wrong_targets) ]
             outputs_pd = functional.predict_next_token(mt=mt, prompt=prompts_pd, k=k,
-                    batch_size=4) # Shrink the batch size to fit long prompts.
-=======
-            distraction_template = " {target}, {target}, {target}, {target}. "
-            prompts_pd = [
-                make_prompt(
-                    prompt_template=distraction_template.format(target=wrong)
-                    + prompt_template,
-                    subject=x.subject,
-                    mt=mt,
-                )
-                for x, wrong in zip(test.samples, wrong_targets)
-            ]
-            outputs_pd = functional.predict_next_token(mt=mt, prompt=prompts_pd, k=k)
->>>>>>> 2a866e4e
+                    batch_size=1) # Shrink the batch size to fit long prompts.
             preds_pd = [[x.token for x in xs] for xs in outputs_pd]
             recall_pd = metrics.recall(preds_pd, targets)
             recalls_pd.append(recall_pd)
@@ -546,17 +532,6 @@
                     template=prompt_template,
                     outputs=[
                         FaithfulnessBenchmarkOutputs(
-<<<<<<< HEAD
-                            lre=lre, lm=lm,
-                            zs=zs, pd=pd, lens=lens,
-                            subject=sample.subject, target=sample.object,
-                            wrong=wrong,
-                        )
-                        for lre, lm, zs, pd, lens, sample, wrong in zip(
-                            outputs_lre, outputs_lm,
-                            outputs_zs, outputs_pd, outputs_lens,
-                            test.samples, wrong_targets
-=======
                             lre=lre,
                             lm=lm,
                             zs=zs,
@@ -564,15 +539,16 @@
                             lens=lens,
                             subject=sample.subject,
                             target=sample.object,
+                            wrong=wrong,
                         )
-                        for lre, lm, zs, pd, lens, sample in zip(
+                        for lre, lm, zs, pd, lens, sample, wrong in zip(
                             outputs_lre,
                             outputs_lm,
                             outputs_zs,
                             outputs_pd,
                             outputs_lens,
                             test.samples,
->>>>>>> 2a866e4e
+                            wrong_targets,
                         )
                     ],
                     # Record recall of individual trials for debugging
