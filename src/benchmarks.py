import logging
import random
from collections import defaultdict
from dataclasses import dataclass
from pathlib import Path
from typing import Any, TypeVar

from src import data, editors, functional, metrics, models, operators
from src.functional import make_prompt
from src.utils.typing import PathLike

import torch
from dataclasses_json import DataClassJsonMixin
from tqdm.auto import tqdm

logger = logging.getLogger(__name__)


@dataclass(frozen=True, kw_only=True)
class ReconstructionBenchmarkRelationTrialSample(DataClassJsonMixin):
    subject: str

    other_subj: str | None = None

    other_rel_name: str | None = None
    other_rel_prompt_template: str | None = None

    sim_z_true: float | None = None
    sim_z_hard_subj: float | None = None
    sim_z_hard_rel: float | None = None
    sim_z_random: list[float] | None = None

    skipped: bool = False
    skipped_reason: str | None = None


@dataclass(frozen=True, kw_only=True)
class ReconstructionBenchmarkRelationTrial(DataClassJsonMixin):
    train: data.Relation
    test: data.Relation
    samples: list[ReconstructionBenchmarkRelationTrialSample]


@dataclass(frozen=True, kw_only=True)
class ReconstructionBenchmarkRelationResults(DataClassJsonMixin):
    relation_name: str
    trials: list[ReconstructionBenchmarkRelationTrial]


@dataclass(frozen=True, kw_only=True)
class ReconstructionBenchmarkMetrics(DataClassJsonMixin):
    frac_correct: float
    frac_dist_subj: float
    frac_dist_rel: float


@dataclass(frozen=True, kw_only=True)
class ReconstructionBenchmarkResults(DataClassJsonMixin):
    relations: list[ReconstructionBenchmarkRelationResults]
    metrics: ReconstructionBenchmarkMetrics


def reconstruction(
    estimator: operators.LinearRelationEstimator,
    dataset: data.RelationDataset,
    n_trials: int = 3,
    n_train: int = 3,
    n_random_distractors: int = 3,
    n_top_lm: int = 3,
    n_icl_lm: int = 2,
    desc: str | None = None,
    results_dir: PathLike | None = None,
    resume: bool = False,
) -> ReconstructionBenchmarkResults:
    """Evaluate how much LRE looks like model's own representations.

    Args:
        estimator: LRE estimator.
        dataset: Dataset of relations.
        n_trials: Number of train/test splits to try.
        n_train: Number of samples to train on per relation.
        n_random_distractors: Number of random distractors to use in addition to the
            two hard distractors.
        n_top_lm: Consider this many top next token predictions when deciding whether
            model knows the answer or not.
        n_icl_lm: Number of ICL examples to use when prompting LM to see if it knows
            a subject.
        desc: Tqdm description.
        results_dir: If provided, save intermediate results to this directory.

    Returns:
        Benchmark results.

    """
    if desc is None:
        desc = "reconstruction"
    mt = estimator.mt

    everything = sorted(
        {
            (relation.name, prompt_template, subject)
            for relation in dataset.relations
            for prompt_template in relation.prompt_templates
            for subject in relation.domain
        }
    )

    counts: dict[int, int] = defaultdict(int)
    relation_results = []
    for relation in tqdm(dataset.relations, desc=desc):
        relation_result = _load_relation_results(
            results_dir=results_dir,
            relation_name=relation.name,
            results_type=ReconstructionBenchmarkRelationResults,
            resume=resume,
        )
        if relation_result is not None:
            relation_results.append(relation_result)
            continue

        relation_trials = []
        for _ in range(n_trials):
            prompt_template = random.choice(relation.prompt_templates)

            known_samples = _determine_known_samples(
                mt=mt,
                relation=relation,
                prompt_template=prompt_template,
                n_icl_lm=n_icl_lm,
                n_top_lm=n_top_lm,
            )
            if len(known_samples) <= n_train:
                logger.debug(
                    f"lm does not know > n_train={n_train} samples for "
                    f'relation {relation.name}, prompt "{prompt_template}" will skip'
                )
                continue

            train, test = relation.set(
                samples=known_samples, prompt_templates=[prompt_template]
            ).split(n_train)

            # Estimate operator and evaluate it.
            operator = estimator(train)

            relation_samples = []
            for sample in test.samples:
                subject = sample.subject

                z_true = functional.compute_hidden_states(
                    mt=estimator.mt,
                    layers=[operator.z_layer],
                    prompt=make_prompt(
                        prompt_template=prompt_template, subject=subject, mt=mt
                    ),
                ).hiddens[0][0, -1]
                z_pred = operator(subject).z

                # Hard distractor 1: same subject, different relation
                matches = [
                    (r, p, s)
                    for r, p, s in everything
                    if r != relation.name and s == subject
                ]
                if not matches:
                    logger.debug(
                        f'skipped "{relation.name}"/{subject} '
                        "because no other relations have this subject"
                    )
                    relation_samples.append(
                        ReconstructionBenchmarkRelationTrialSample(
                            subject=subject,
                            skipped=True,
                            skipped_reason="no other relations with this subject",
                        )
                    )
                    continue
                (other_rel_name, other_rel_prompt_template, _) = random.choice(matches)
                z_hard_subj_prompt = functional.make_prompt(
                    prompt_template=other_rel_prompt_template,
                    subject=subject,
                    mt=mt,
                )
                z_hard_subj = functional.compute_hidden_states(
                    mt=estimator.mt,
                    layers=[operator.z_layer],
                    prompt=z_hard_subj_prompt,
                ).hiddens[0][0, -1]

                # Distractor 2: same relation, different subject
                matches = [
                    (r, p, s)
                    for r, p, s in everything
                    if r == relation.name and p == prompt_template and s != subject
                ]
                if not matches:
                    logger.debug(
                        f'skipped "{relation.name}"/{subject} '
                        "because no other subjects have this relation"
                    )
                    relation_samples.append(
                        ReconstructionBenchmarkRelationTrialSample(
                            subject=subject,
                            skipped=True,
                            skipped_reason="no other subjects have this relation",
                        )
                    )
                    continue
                (_, _, other_subject) = random.choice(matches)
                z_hard_rel_prompt = functional.make_prompt(
                    prompt_template=prompt_template,
                    subject=other_subject,
                    mt=mt,
                )
                z_hard_rel = functional.compute_hidden_states(
                    mt=estimator.mt,
                    layers=[operator.z_layer],
                    prompt=z_hard_rel_prompt,
                ).hiddens[0][0, -1]

                # Distractor 3+: chosen at random!
                matches = [
                    (r, p, s)
                    for r, p, s in everything
                    if r != relation.name and s != subject
                ]
                if not matches:
                    logger.debug(
                        f'skipped "{relation.name}"/{subject} '
                        "because no other relations or subjects"
                    )
                    relation_samples.append(
                        ReconstructionBenchmarkRelationTrialSample(
                            subject=subject,
                            skipped=True,
                            skipped_reason="no other relations or subjects",
                        )
                    )
                    continue

                z_rands = []
                for _, other_prompt_template, other_subject in random.sample(
                    matches, k=n_random_distractors
                ):
                    z_rand_prompt = functional.make_prompt(
                        prompt_template=other_prompt_template,
                        subject=other_subject,
                        mt=mt,
                    )
                    z_rand = functional.compute_hidden_states(
                        mt=estimator.mt,
                        layers=[operator.z_layer],
                        prompt=z_rand_prompt,
                    ).hiddens[0][0, -1]
                    z_rands.append(z_rand)

                zs = torch.stack(
                    [z_true, z_hard_subj, z_hard_rel, *z_rands], dim=0
                ).float()
                z_pred = z_pred.float()
                sims = z_pred.mul(zs).sum(dim=-1) / (
                    z_pred.norm(dim=-1) * zs.norm(dim=-1)
                )
                chosen = sims.argmax().item()
                counts[chosen] += 1

                relation_samples.append(
                    ReconstructionBenchmarkRelationTrialSample(
                        subject=subject,
                        other_subj=other_subject,
                        other_rel_name=other_rel_name,
                        other_rel_prompt_template=other_rel_prompt_template,
                        sim_z_true=sims[0].item(),
                        sim_z_hard_subj=sims[1].item(),
                        sim_z_hard_rel=sims[2].item(),
                        sim_z_random=sims[3:].tolist(),
                    )
                )

            relation_trials.append(
                ReconstructionBenchmarkRelationTrial(
                    train=train,
                    test=test,
                    samples=relation_samples,
                )
            )

        relation_result = ReconstructionBenchmarkRelationResults(
            relation_name=relation.name,
            trials=relation_trials,
        )
        relation_results.append(relation_result)
        _save_relation_results(
            results_dir=results_dir,
            relation_name=relation.name,
            results=relation_result,
        )

    if not counts:
        raise ValueError(
            "no trials were run, probably because "
            "none of the provided relations share a domain!"
        )

    total = sum(counts.values())
    return ReconstructionBenchmarkResults(
        relations=relation_results,
        metrics=ReconstructionBenchmarkMetrics(
            frac_correct=counts[0] / total,
            frac_dist_subj=counts[1] / total,
            frac_dist_rel=counts[2] / total,
        ),
    )


@dataclass(frozen=True, kw_only=True)
class FaithfulnessBenchmarkOutputs(DataClassJsonMixin):
    subject: str
    target: str
    wrong: str
    lre: list[functional.PredictedToken]
    lm: list[functional.PredictedToken]
    zs: list[functional.PredictedToken]
    pd: list[functional.PredictedToken]
    lens: list[functional.PredictedToken]


@dataclass(frozen=True, kw_only=True)
class FaithfulnessBenchmarkRelationTrial(DataClassJsonMixin):
    train: data.Relation
    test: data.Relation
    template: str
    outputs: list[FaithfulnessBenchmarkOutputs]
    recall_lm: list[float]
    recall_lre: list[float]
    recall_zs: list[float]
    recall_pd: list[float]
    recall_lens: list[float]
    recall_lre_if_lm_correct: list[float]
    recall_lre_if_lm_wrong: list[float]
    recall_pd_if_zs_correct: list[float]
    recall_pd_if_zs_wrong: list[float]
    recall_lens_if_zs_correct: list[float]
    recall_lens_if_zs_wrong: list[float]


@dataclass(frozen=True, kw_only=True)
class FaithfulnessBenchmarkRelationResults(DataClassJsonMixin):
    relation_name: str
    trials: list[FaithfulnessBenchmarkRelationTrial]


@dataclass(frozen=True, kw_only=True)
class FaithfulnessBenchmarkMetrics(DataClassJsonMixin):
    recall_lm: list[float]
    recall_lre: list[float]
    recall_zs: list[float]
    recall_pd: list[float]
    recall_lens: list[float]
    recall_lre_if_lm_correct: list[float]
    recall_lre_if_lm_wrong: list[float]
    recall_pd_if_zs_correct: list[float]
    recall_pd_if_zs_wrong: list[float]
    recall_lens_if_zs_correct: list[float]
    recall_lens_if_zs_wrong: list[float]
    count_lm_correct: int
    count_lm_wrong: int
    count_zs_correct: int
    count_zs_wrong: int


@dataclass(frozen=True, kw_only=True)
class FaithfulnessBenchmarkResults(DataClassJsonMixin):
    relations: list[FaithfulnessBenchmarkRelationResults]
    metrics: FaithfulnessBenchmarkMetrics


def faithfulness(
    *,
    estimator: operators.LinearRelationEstimator,
    dataset: data.RelationDataset,
    n_train: int = 3,
    n_trials: int = 3,
    k: int = 3,
    desc: str | None = None,
    results_dir: PathLike | None = None,
    resume: bool = False,
) -> FaithfulnessBenchmarkResults:
    """Measure how faithful the LREs are to the true relation.

    Put simply, evaluate how often LRE(subject) returns the true object in its
    top-k predictions. Additionally record how often LM(prompt % subject)
    produces correct answer.

    Args:
        estimator: LRE estimator.
        dataset: Dataset of relations.
        n_train: Number of samples in each relation to use for training.
        n_trials: Number of times to repeat the experiment for each relation.
        k: Number of top predictions to take from LRE.
        desc: Progress bar description.
        results_dir: Save and read intermediate results from this directory.

    Returns:
        Benchmark results.

    """
    if desc is None:
        desc = "faithfulness"

    results_by_relation = []
    recalls_lm = []
    recalls_lre = []
    recalls_zs = []
    recalls_pd = []
    recalls_lens = []
    recalls_by_lm_correct = defaultdict(list)
    counts_by_lm_correct: dict[bool, int] = defaultdict(int)
    recalls_pd_by_zs_correct = defaultdict(list)
    recalls_lens_by_zs_correct = defaultdict(list)
    counts_by_zs_correct: dict[bool, int] = defaultdict(int)
    progress = tqdm(dataset.relations, desc=desc)
    for relation in progress:
        progress.set_description(relation.name)

        relation_results = _load_relation_results(
            results_dir=results_dir,
            relation_name=relation.name,
            results_type=FaithfulnessBenchmarkRelationResults,
            resume=resume,
        )
        if relation_results is not None:
            results_by_relation.append(relation_results)
            continue

        trials = []
        for _ in range(n_trials):
            prompt_template = random.choice(relation.prompt_templates)
            train, test = relation.set(prompt_templates=[prompt_template]).split(
                n_train
            )
            targets = [x.object for x in test.samples]
            wrong_targets = functional.random_incorrect_targets(targets)

            operator = estimator(train)
            mt = operator.mt

            # Compute LM predictions.
            prompt_template_icl = functional.make_prompt(
                prompt_template=prompt_template,
                subject="{}",
                examples=train.samples,
            )
            prompts_lm = [prompt_template_icl.format(x.subject) for x in test.samples]
            outputs_lm = functional.predict_next_token(mt=mt, prompt=prompts_lm, k=k)
            preds_lm = [[x.token for x in xs] for xs in outputs_lm]
            recall_lm = metrics.recall(preds_lm, targets)
            recalls_lm.append(recall_lm)

            # Compute LRE predictions.
            outputs_lre = []
            for sample in test.samples:
                output_lre = operator(sample.subject, k=k)
                outputs_lre.append(output_lre.predictions)

            preds_lre = [[x.token for x in xs] for xs in outputs_lre]
            recall_lre = metrics.recall(preds_lre, targets)
            recalls_lre.append(recall_lre)

            # Compute LRE predictions if LM is correct.
            preds_by_lm_correct = defaultdict(list)
            targets_by_lm_correct = defaultdict(list)
            for pred_lm, pred_lre, target in zip(preds_lm, preds_lre, targets):
                lm_correct = functional.any_is_nontrivial_prefix(pred_lm, target)
                preds_by_lm_correct[lm_correct].append(pred_lre)
                targets_by_lm_correct[lm_correct].append(target)
                counts_by_lm_correct[lm_correct] += 1

            # Begin attribute-lens tests on the distracted case

            # Compute zero-shot predictions.
            prompts_zs = [
                make_prompt(prompt_template=prompt_template, subject=x.subject, mt=mt)
                for x in test.samples
            ]
            outputs_zs = functional.predict_next_token(mt=mt, prompt=prompts_zs, k=k)
            preds_zs = [[x.token for x in xs] for xs in outputs_zs]
            recall_zs = metrics.recall(preds_zs, targets)
            recalls_zs.append(recall_zs)
            # for p, o in zip(prompts_zs, outputs_zs):
            #    print(p, o)
            # print('ZS', recall_zs)

            # Compute poetry-distracted predictions.
<<<<<<< HEAD
            def poetry_prefix(subject, wrong):
                return ''.join([prompt_template.format(subject) + ' ' + wrong +'. '] * 2)
            prompts_pd = [
                    make_prompt(
                        prompt_template=poetry_prefix(x.subject, wrong) + prompt_template,
                        subject=x.subject,
                        mt=mt)
                    for x, wrong in zip(test.samples, wrong_targets) ]
            outputs_pd = functional.predict_next_token(mt=mt, prompt=prompts_pd, k=k,
                    batch_size=1) # Shrink the batch size to fit long prompts.
=======
            def poetry_prefix(subject, wrong):  # type: ignore
                return "".join(
                    [prompt_template.format(subject) + " " + wrong + ". "] * 2
                )

            prompts_pd = [
                make_prompt(
                    prompt_template=poetry_prefix(x.subject, wrong) + prompt_template,
                    subject=x.subject,
                    mt=mt,
                )
                for x, wrong in zip(test.samples, wrong_targets)
            ]
            outputs_pd = functional.predict_next_token(
                mt=mt, prompt=prompts_pd, k=k, batch_size=1
            )  # Shrink the batch size to fit long prompts.
>>>>>>> 9ba4561f
            preds_pd = [[x.token for x in xs] for xs in outputs_pd]
            recall_pd = metrics.recall(preds_pd, targets)
            recalls_pd.append(recall_pd)
            # print('PD', recall_pd)

            # Compute attribute lens: LRE predictions on the PD samples.
            outputs_lens = []
            for x, p in zip(test.samples, prompts_pd):
                h = functional.get_hidden_state_at_subject(
                    mt, p, x.subject, operator.h_layer
                )
                output_lens = operator("", k=k, h=h)
                outputs_lens.append(output_lens.predictions)
            preds_lens = [[x.token for x in xs] for xs in outputs_lens]
            recall_lens = metrics.recall(preds_lens, targets)
            recalls_lens.append(recall_lens)
            # print('LENS', recall_lens)

            # Compute PD, LRE predictions if ZS is correct.
            preds_pd_by_zs_correct = defaultdict(list)
            preds_lens_by_zs_correct = defaultdict(list)
            targets_by_zs_correct = defaultdict(list)
            for pred_zs, pred_pd, pred_lens, target in zip(
                preds_zs, preds_pd, preds_lens, targets
            ):
                zs_correct = functional.any_is_nontrivial_prefix(pred_zs, target)
                preds_pd_by_zs_correct[zs_correct].append(pred_pd)
                preds_lens_by_zs_correct[zs_correct].append(pred_lens)
                targets_by_zs_correct[zs_correct].append(target)
                counts_by_zs_correct[zs_correct] += 1

            ## end attribute-lens tests

            recall_by_lm_correct = {}
            recall_pd_by_zs_correct = {}
            recall_lens_by_zs_correct = {}
            for correct in (True, False):
                recall_by_lm_correct[correct] = metrics.recall(
                    preds_by_lm_correct[correct], targets_by_lm_correct[correct]
                )
                if recall_by_lm_correct[correct] is not None:
                    recalls_by_lm_correct[correct].append(recall_by_lm_correct[correct])
                recall_pd_by_zs_correct[correct] = metrics.recall(
                    preds_pd_by_zs_correct[correct], targets_by_zs_correct[correct]
                )
                if recall_pd_by_zs_correct[correct] is not None:
                    recalls_pd_by_zs_correct[correct].append(
                        recall_pd_by_zs_correct[correct]
                    )
                recall_lens_by_zs_correct[correct] = metrics.recall(
                    preds_lens_by_zs_correct[correct], targets_by_zs_correct[correct]
                )
                if recall_lens_by_zs_correct[correct] is not None:
                    recalls_lens_by_zs_correct[correct].append(
                        recall_lens_by_zs_correct[correct]
                    )

            trials.append(
                FaithfulnessBenchmarkRelationTrial(
                    train=train,
                    test=test,
                    template=prompt_template,
                    outputs=[
                        FaithfulnessBenchmarkOutputs(
                            lre=lre,
                            lm=lm,
                            zs=zs,
                            pd=pd,
                            lens=lens,
                            subject=sample.subject,
                            target=sample.object,
                            wrong=wrong,
                        )
                        for lre, lm, zs, pd, lens, sample, wrong in zip(
                            outputs_lre,
                            outputs_lm,
                            outputs_zs,
                            outputs_pd,
                            outputs_lens,
                            test.samples,
                            wrong_targets,
                        )
                    ],
                    # Record recall of individual trials for debugging
                    recall_lm=recall_lm,
                    recall_lre=recall_lre,
                    recall_zs=recall_zs,
                    recall_pd=recall_pd,
                    recall_lens=recall_lens,
                    recall_lre_if_lm_correct=recall_by_lm_correct[True],
                    recall_lre_if_lm_wrong=recall_by_lm_correct[False],
                    recall_pd_if_zs_correct=recall_pd_by_zs_correct[True],
                    recall_pd_if_zs_wrong=recall_pd_by_zs_correct[False],
                    recall_lens_if_zs_correct=recall_lens_by_zs_correct[True],
                    recall_lens_if_zs_wrong=recall_lens_by_zs_correct[False],
                )
            )

        relation_results = FaithfulnessBenchmarkRelationResults(
            relation_name=relation.name, trials=trials
        )
        _save_relation_results(
            results_dir=results_dir,
            relation_name=relation.name,
            results=relation_results,
        )
        results_by_relation.append(relation_results)

    faithfulness_metrics = FaithfulnessBenchmarkMetrics(
        **{
            key: torch.tensor(values).mean(dim=0).tolist()
            for key, values in (
                ("recall_lm", recalls_lm),
                ("recall_lre", recalls_lre),
                ("recall_zs", recalls_zs),
                ("recall_pd", recalls_pd),
                ("recall_lens", recalls_lens),
                ("recall_lre_if_lm_correct", recalls_by_lm_correct[True]),
                ("recall_lre_if_lm_wrong", recalls_by_lm_correct[False]),
                ("recall_pd_if_zs_correct", recalls_pd_by_zs_correct[True]),
                ("recall_pd_if_zs_wrong", recalls_pd_by_zs_correct[False]),
                ("recall_lens_if_zs_correct", recalls_lens_by_zs_correct[True]),
                ("recall_lens_if_zs_wrong", recalls_lens_by_zs_correct[False]),
            )
        },
        count_lm_correct=counts_by_lm_correct[True],
        count_lm_wrong=counts_by_lm_correct[False],
        count_zs_correct=counts_by_zs_correct[True],
        count_zs_wrong=counts_by_zs_correct[False],
    )

    return FaithfulnessBenchmarkResults(
        relations=results_by_relation, metrics=faithfulness_metrics
    )


@dataclass(frozen=True, kw_only=True)
class CausalityBenchmarkRelationTrialSample(DataClassJsonMixin):
    subject_original: str
    subject_target: str
    object_target: str
    prompt_template: str

    prob_original: float
    prob_target: float

    predicted_tokens: list[functional.PredictedToken]
    model_generations: list[str]


@dataclass(frozen=True, kw_only=True)
class CausalityBenchmarkRelationTrial(DataClassJsonMixin):
    train: data.RelationDataset
    test: data.RelationDataset
    samples: list[CausalityBenchmarkRelationTrialSample]


@dataclass(frozen=True, kw_only=True)
class CausalityRelationResults(DataClassJsonMixin):
    relation_name: str
    trials: list[CausalityBenchmarkRelationTrial]


@dataclass(frozen=True, kw_only=True)
class CausalityBenchmarkMetrics(DataClassJsonMixin):
    efficacy_mean: float
    efficacy_std: float


@dataclass(frozen=True, kw_only=True)
class CausalityBenchmarkResults(DataClassJsonMixin):
    relations: list[CausalityRelationResults]
    metrics: CausalityBenchmarkMetrics


def causality(
    *,
    estimator: operators.LinearRelationEstimator,
    editor_type: type[editors.Editor],
    dataset: data.RelationDataset,
    n_train: int = 3,
    n_trials: int = 3,
    n_top_lm: int = 3,
    n_icl_lm: int = 3,
    desc: str | None = None,
    results_dir: PathLike | None = None,
    resume: bool = False,
    **kwargs: Any,
) -> CausalityBenchmarkResults:
    if desc is None:
        desc = "causality"

    mt = estimator.mt

    results_by_relation = []
    for relation in tqdm(dataset.relations, desc=desc):
        relation_results = _load_relation_results(
            results_dir=results_dir,
            relation_name=relation.name,
            results_type=CausalityRelationResults,
            resume=resume,
        )
        if relation_results is not None:
            results_by_relation.append(relation_results)
            continue

        relation_trials = []
        for _ in range(n_trials):
            prompt_template = random.choice(relation.prompt_templates)

            known_samples = _determine_known_samples(
                mt=mt,
                relation=relation,
                prompt_template=prompt_template,
                n_icl_lm=n_icl_lm,
                n_top_lm=n_top_lm,
            )
            if len(known_samples) <= n_train:
                logger.debug(
                    f"lm does not know > n_train={n_train} samples for "
                    f'relation {relation.name}, prompt "{prompt_template}" will skip'
                )
                continue

            train, test = relation.set(
                samples=known_samples, prompt_templates=[prompt_template]
            ).split(n_train)

            editor_kwargs = dict(kwargs)
            if issubclass(editor_type, editors.LinearRelationEditor):
                operator = estimator(train)
                editor_kwargs["lre"] = operator
            editor = editor_type(**editor_kwargs)

            relation_samples = []
            for sample in test.samples:
                others = [
                    x
                    for x in test.samples
                    if x.subject != sample.subject and x.object != sample.object
                ]
                if not others:
                    logger.debug(
                        "no sample with different subject and different object "
                        f"than {sample}, skipping"
                    )
                    continue
                target = random.choice(others)

                subject_original = sample.subject
                subject_target = target.subject

                object_original = sample.object
                object_target = target.object

                if issubclass(editor_type, editors.LowRankPInvEmbedEditor):
                    result = editor(subject_original, object_target)
                else:
                    result = editor(subject_original, subject_target)

                [token_id_original, token_id_target] = (
                    models.tokenize_words(mt, [object_original, object_target])
                    .input_ids[:, 0]
                    .tolist()
                )
                probs = result.model_logits.float().softmax(dim=-1)
                prob_original = probs[token_id_original].item()
                prob_target = probs[token_id_target].item()

                relation_samples.append(
                    CausalityBenchmarkRelationTrialSample(
                        subject_original=subject_original,
                        subject_target=subject_target,
                        object_target=object_target,
                        prompt_template=prompt_template,
                        prob_original=prob_original,
                        prob_target=prob_target,
                        predicted_tokens=result.predicted_tokens,
                        model_generations=result.model_generations,
                    )
                )
            relation_trials.append(
                CausalityBenchmarkRelationTrial(
                    train=train, test=test, samples=relation_samples
                )
            )

        relation_results = CausalityRelationResults(
            relation_name=relation.name, trials=relation_trials
        )
        _save_relation_results(
            results_dir=results_dir,
            relation_name=relation.name,
            results=relation_results,
        )
        results_by_relation.append(relation_results)

    efficacies = torch.tensor(
        [
            sample.prob_target > sample.prob_original
            for relation_result in results_by_relation
            for trial in relation_result.trials
            for sample in trial.samples
        ]
    )
    efficacy_mean = efficacies.float().mean().item()
    efficacy_std = efficacies.float().std().item()

    return CausalityBenchmarkResults(
        relations=results_by_relation,
        metrics=CausalityBenchmarkMetrics(
            efficacy_mean=efficacy_mean, efficacy_std=efficacy_std
        ),
    )


def _determine_known_samples(
    *,
    mt: models.ModelAndTokenizer,
    relation: data.Relation,
    prompt_template: str,
    n_icl_lm: int,
    n_top_lm: int,
) -> list[data.RelationSample]:
    """Filter samples down to only those that model knows.

    Most benchmarks rely on model knowing the relation at all.
    """
    prompts = [
        functional.make_prompt(
            prompt_template=prompt_template,
            mt=mt,
            subject=sample.subject,
            examples=random.sample(set(relation.samples) - {sample}, k=n_icl_lm),
        )
        for sample in relation.samples
    ]
    predictions = functional.predict_next_token(mt=mt, prompt=prompts, k=n_top_lm)
    known_samples = {
        sample
        for sample, topk in zip(relation.samples, predictions)
        if functional.any_is_nontrivial_prefix([x.token for x in topk], sample.object)
    }

    # NB(evan): Need to sort to keep deterministic.
    return sorted(known_samples, key=lambda x: x.subject)


T = TypeVar("T", bound=DataClassJsonMixin)


def _load_relation_results(
    *,
    results_dir: PathLike | None,
    relation_name: str,
    results_type: type[T],
    resume: bool,
) -> T | None:
    """Read a relation result, if present."""
    if results_dir is None or not resume:
        logger.debug("results_dir not set, so not reading intermediate results")
        return None

    relation_results_file = _relation_results_file(
        results_dir=results_dir,
        relation_name=relation_name,
    )
    if not relation_results_file.exists():
        logger.debug(f'no intermediate results for "{relation_name}"')
        return None

    logger.debug(f"reading intermediate results from {relation_results_file}")
    with relation_results_file.open("r") as handle:
        return results_type.from_json(handle.read())


def _save_relation_results(
    *,
    results_dir: PathLike | None,
    relation_name: str,
    results: T,
) -> None:
    """Save relation result."""
    if results_dir is None:
        logger.debug(
            "results_dir not set, so not saving intermediate results for "
            f'"{relation_name}"'
        )
        return None
    relation_results_file = _relation_results_file(
        results_dir=results_dir,
        relation_name=relation_name,
    )
    logger.debug(f"saving intermediate results to {relation_results_file}")
    relation_results_file.parent.mkdir(exist_ok=True, parents=True)
    with relation_results_file.open("w") as handle:
        handle.write(results.to_json())


def _relation_results_file(
    *,
    results_dir: PathLike,
    relation_name: str,
) -> Path:
    relation_name_slug = relation_name.replace(" ", "_").replace("'", "")
    return Path(results_dir) / f"{relation_name_slug}.json"<|MERGE_RESOLUTION|>--- conflicted
+++ resolved
@@ -492,18 +492,6 @@
             # print('ZS', recall_zs)
 
             # Compute poetry-distracted predictions.
-<<<<<<< HEAD
-            def poetry_prefix(subject, wrong):
-                return ''.join([prompt_template.format(subject) + ' ' + wrong +'. '] * 2)
-            prompts_pd = [
-                    make_prompt(
-                        prompt_template=poetry_prefix(x.subject, wrong) + prompt_template,
-                        subject=x.subject,
-                        mt=mt)
-                    for x, wrong in zip(test.samples, wrong_targets) ]
-            outputs_pd = functional.predict_next_token(mt=mt, prompt=prompts_pd, k=k,
-                    batch_size=1) # Shrink the batch size to fit long prompts.
-=======
             def poetry_prefix(subject, wrong):  # type: ignore
                 return "".join(
                     [prompt_template.format(subject) + " " + wrong + ". "] * 2
@@ -520,7 +508,6 @@
             outputs_pd = functional.predict_next_token(
                 mt=mt, prompt=prompts_pd, k=k, batch_size=1
             )  # Shrink the batch size to fit long prompts.
->>>>>>> 9ba4561f
             preds_pd = [[x.token for x in xs] for xs in outputs_pd]
             recall_pd = metrics.recall(preds_pd, targets)
             recalls_pd.append(recall_pd)
